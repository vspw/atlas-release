/**
 * Licensed to the Apache Software Foundation (ASF) under one
 * or more contributor license agreements.  See the NOTICE file
 * distributed with this work for additional information
 * regarding copyright ownership.  The ASF licenses this file
 * to you under the Apache License, Version 2.0 (the
 * "License"); you may not use this file except in compliance
 * with the License.  You may obtain a copy of the License at
 *
 *     http://www.apache.org/licenses/LICENSE-2.0
 *
 * Unless required by applicable law or agreed to in writing, software
 * distributed under the License is distributed on an "AS IS" BASIS,
 * WITHOUT WARRANTIES OR CONDITIONS OF ANY KIND, either express or implied.
 * See the License for the specific language governing permissions and
 * limitations under the License.
 */

package org.apache.atlas;

import com.sun.jersey.api.client.Client;
import com.sun.jersey.api.client.ClientHandlerException;
import com.sun.jersey.api.client.ClientResponse;
import com.sun.jersey.api.client.WebResource;
import com.sun.jersey.api.client.config.DefaultClientConfig;
import com.sun.jersey.client.urlconnection.URLConnectionClientHandler;
import org.apache.atlas.security.SecureClientUtils;
import org.apache.atlas.typesystem.Referenceable;
import org.apache.atlas.typesystem.TypesDef;
import org.apache.atlas.typesystem.json.InstanceSerialization;
<<<<<<< HEAD
import org.apache.commons.configuration.Configuration;
=======
import org.apache.atlas.typesystem.json.TypesSerialization;
import org.apache.commons.configuration.Configuration;
import org.apache.commons.lang.StringUtils;
>>>>>>> 6a63f715
import org.apache.hadoop.security.UserGroupInformation;
import org.codehaus.jettison.json.JSONArray;
import org.codehaus.jettison.json.JSONException;
import org.codehaus.jettison.json.JSONObject;
import org.slf4j.Logger;
import org.slf4j.LoggerFactory;

import javax.ws.rs.HttpMethod;
import javax.ws.rs.core.MediaType;
import javax.ws.rs.core.Response;
import javax.ws.rs.core.UriBuilder;
import java.util.ArrayList;
import java.util.Arrays;
import java.util.Collection;
import java.util.List;

import static org.apache.atlas.security.SecurityProperties.TLS_ENABLED;

/**
 * Client for metadata.
 */
public class AtlasClient {
    private static final Logger LOG = LoggerFactory.getLogger(AtlasClient.class);
    public static final String NAME = "name";
    public static final String GUID = "GUID";
    public static final String TYPE = "type";
    public static final String TYPENAME = "typeName";

    public static final String DEFINITION = "definition";
    public static final String ERROR = "error";
    public static final String STACKTRACE = "stackTrace";
    public static final String REQUEST_ID = "requestId";
    public static final String RESULTS = "results";
    public static final String COUNT = "count";
    public static final String ROWS = "rows";
    public static final String DATATYPE = "dataType";

    public static final String BASE_URI = "api/atlas/";
    public static final String ADMIN_VERSION = "admin/version";
    public static final String TYPES = "types";
    public static final String URI_ENTITY = "entities";
    public static final String URI_SEARCH = "discovery/search";
    public static final String URI_LINEAGE = "lineage/hive/table";

    public static final String QUERY = "query";
    public static final String QUERY_TYPE = "queryType";
    public static final String ATTRIBUTE_NAME = "property";
    public static final String ATTRIBUTE_VALUE = "value";


    public static final String INFRASTRUCTURE_SUPER_TYPE = "Infrastructure";
    public static final String DATA_SET_SUPER_TYPE = "DataSet";
    public static final String PROCESS_SUPER_TYPE = "Process";
    public static final String REFERENCEABLE_SUPER_TYPE = "Referenceable";
    public static final String REFERENCEABLE_ATTRIBUTE_NAME = "qualifiedName";

    public static final String JSON_MEDIA_TYPE = MediaType.APPLICATION_JSON + "; charset=UTF-8";

    private WebResource service;

    protected AtlasClient() {
        //do nothing. For LocalAtlasClient
    }

    public AtlasClient(String baseUrl) {
        this(baseUrl, null, null);
    }

    public AtlasClient(String baseUrl, UserGroupInformation ugi, String doAsUser) {
        DefaultClientConfig config = new DefaultClientConfig();
        Configuration clientConfig = null;
<<<<<<< HEAD
=======
        int readTimeout = 60000;
        int connectTimeout = 60000;
>>>>>>> 6a63f715
        try {
            clientConfig = getClientProperties();
            if (clientConfig.getBoolean(TLS_ENABLED, false)) {
                // create an SSL properties configuration if one doesn't exist.  SSLFactory expects a file, so forced
                // to create a
                // configuration object, persist it, then subsequently pass in an empty configuration to SSLFactory
                SecureClientUtils.persistSSLClientConfiguration(clientConfig);
            }
            readTimeout = clientConfig.getInt("atlas.client.readTimeoutMSecs", readTimeout);
            connectTimeout = clientConfig.getInt("atlas.client.connectTimeoutMSecs", connectTimeout);
        } catch (Exception e) {
            LOG.info("Error processing client configuration.", e);
        }

        URLConnectionClientHandler handler =
            SecureClientUtils.getClientConnectionHandler(config, clientConfig, doAsUser, ugi);

        Client client = new Client(handler, config);
        client.resource(UriBuilder.fromUri(baseUrl).build());
        client.setReadTimeout(readTimeout);
        client.setConnectTimeout(connectTimeout);

        service = client.resource(UriBuilder.fromUri(baseUrl).build());
    }

<<<<<<< HEAD
    protected Configuration getClientProperties() throws AtlasException {
        return ApplicationProperties.get();
=======
    // for testing
    AtlasClient(WebResource service) {
        this.service = service;
>>>>>>> 6a63f715
    }

    protected Configuration getClientProperties() throws AtlasException {
        return ApplicationProperties.get();
    }

    public boolean isServerReady() throws AtlasServiceException {
        WebResource resource = getResource(API.VERSION);
        try {
            callAPIWithResource(API.VERSION, resource);
            return true;
        } catch (ClientHandlerException che) {
            return false;
        }
    }

    public enum API {

        //Admin operations
        VERSION(BASE_URI + ADMIN_VERSION, HttpMethod.GET, Response.Status.OK),

        //Type operations
        CREATE_TYPE(BASE_URI + TYPES, HttpMethod.POST, Response.Status.CREATED),
        UPDATE_TYPE(BASE_URI + TYPES, HttpMethod.PUT, Response.Status.OK),
        GET_TYPE(BASE_URI + TYPES, HttpMethod.GET, Response.Status.OK),
        LIST_TYPES(BASE_URI + TYPES, HttpMethod.GET, Response.Status.OK),
        LIST_TRAIT_TYPES(BASE_URI + TYPES + "?type=trait", HttpMethod.GET, Response.Status.OK),

        //Entity operations
        CREATE_ENTITY(BASE_URI + URI_ENTITY, HttpMethod.POST, Response.Status.CREATED),
        GET_ENTITY(BASE_URI + URI_ENTITY, HttpMethod.GET, Response.Status.OK),
        UPDATE_ENTITY(BASE_URI + URI_ENTITY, HttpMethod.PUT, Response.Status.OK),
        UPDATE_ENTITY_PARTIAL(BASE_URI + URI_ENTITY, HttpMethod.POST, Response.Status.OK),
        LIST_ENTITIES(BASE_URI + URI_ENTITY, HttpMethod.GET, Response.Status.OK),
        DELETE_ENTITIES(BASE_URI + URI_ENTITY, HttpMethod.DELETE, Response.Status.OK),


        //Trait operations
        ADD_TRAITS(BASE_URI + URI_ENTITY, HttpMethod.POST, Response.Status.CREATED),
        DELETE_TRAITS(BASE_URI + URI_ENTITY, HttpMethod.DELETE, Response.Status.OK),
        LIST_TRAITS(BASE_URI + URI_ENTITY, HttpMethod.GET, Response.Status.OK),

        //Search operations
        SEARCH(BASE_URI + URI_SEARCH, HttpMethod.GET, Response.Status.OK),
        SEARCH_DSL(BASE_URI + URI_SEARCH + "/dsl", HttpMethod.GET, Response.Status.OK),
        SEARCH_GREMLIN(BASE_URI + URI_SEARCH + "/gremlin", HttpMethod.GET, Response.Status.OK),
        SEARCH_FULL_TEXT(BASE_URI + URI_SEARCH + "/fulltext", HttpMethod.GET, Response.Status.OK),

        //Lineage operations
        LINEAGE_INPUTS_GRAPH(BASE_URI + URI_LINEAGE, HttpMethod.GET, Response.Status.OK),
        LINEAGE_OUTPUTS_GRAPH(BASE_URI + URI_LINEAGE, HttpMethod.GET, Response.Status.OK),
        LINEAGE_SCHEMA(BASE_URI + URI_LINEAGE, HttpMethod.GET, Response.Status.OK);

        private final String method;
        private final String path;
        private final Response.Status status;

        API(String path, String method, Response.Status status) {
            this.path = path;
            this.method = method;
            this.status = status;
        }

        public String getMethod() {
            return method;
        }

        public String getPath() {
            return path;
        }
        
        public Response.Status getExpectedStatus() { return status; }
    }

    /**
     * Register the given type(meta model)
     * @param typeAsJson type definition a jaon
     * @return result json object
     * @throws AtlasServiceException
     */
    public List<String> createType(String typeAsJson) throws AtlasServiceException {
        JSONObject response = callAPI(API.CREATE_TYPE, typeAsJson);
        return extractResults(response, AtlasClient.TYPES);
    }

    /**
     * Register the given type(meta model)
     * @param typeDef type definition
     * @return result json object
     * @throws AtlasServiceException
     */
    public List<String> createType(TypesDef typeDef) throws AtlasServiceException {
        return createType(TypesSerialization.toJson(typeDef));
    }

    /**
     * Register the given type(meta model)
     * @param typeAsJson type definition a jaon
     * @return result json object
     * @throws AtlasServiceException
     */
    public List<String> updateType(String typeAsJson) throws AtlasServiceException {
        JSONObject response = callAPI(API.UPDATE_TYPE, typeAsJson);
        return extractResults(response, AtlasClient.TYPES);
    }

    /**
     * Register the given type(meta model)
     * @param typeDef type definition
     * @return result json object
     * @throws AtlasServiceException
     */
    public List<String> updateType(TypesDef typeDef) throws AtlasServiceException {
        return updateType(TypesSerialization.toJson(typeDef));
    }

    public List<String> listTypes() throws AtlasServiceException {
        final JSONObject jsonObject = callAPI(API.LIST_TYPES, null);
        return extractResults(jsonObject, AtlasClient.RESULTS);
    }

    public String getType(String typeName) throws AtlasServiceException {
        WebResource resource = getResource(API.GET_TYPE, typeName);
        try {
            JSONObject response = callAPIWithResource(API.GET_TYPE, resource);
            return response.getString(DEFINITION);
        } catch (AtlasServiceException e) {
            if (Response.Status.NOT_FOUND.equals(e.getStatus())) {
                return null;
            }
            throw e;
        } catch (JSONException e) {
            throw new AtlasServiceException(e);
        }
    }

    /**
     * Create the given entity
     * @param entities entity(type instance) as json
     * @return json array of guids
     * @throws AtlasServiceException
     */
    public JSONArray createEntity(JSONArray entities) throws AtlasServiceException {
        JSONObject response = callAPI(API.CREATE_ENTITY, entities.toString());
        try {
            return response.getJSONArray(GUID);
        } catch (JSONException e) {
            throw new AtlasServiceException(API.GET_ENTITY, e);
        }
    }

    /**
     * Create the given entity
     * @param entitiesAsJson entity(type instance) as json
     * @return json array of guids
     * @throws AtlasServiceException
     */
    public JSONArray createEntity(String... entitiesAsJson) throws AtlasServiceException {
        return createEntity(new JSONArray(Arrays.asList(entitiesAsJson)));
    }

    public JSONArray createEntity(Referenceable... entities) throws AtlasServiceException {
        return createEntity(Arrays.asList(entities));
    }

    public JSONArray createEntity(Collection<Referenceable> entities) throws AtlasServiceException {
        JSONArray entityArray = getEntitiesArray(entities);
        return createEntity(entityArray);
    }

    private JSONArray getEntitiesArray(Collection<Referenceable> entities) {
        JSONArray entityArray = new JSONArray(entities.size());
        for (Referenceable entity : entities) {
            entityArray.put(InstanceSerialization.toJson(entity, true));
        }
        return entityArray;
    }

    /**
     * Replaces entity definitions identified by their guid or unique attribute
     * Updates properties set in the definition for the entity corresponding to guid
     * @param entities entities to be updated
     * @return json array of guids which were updated/created
     * @throws AtlasServiceException
     */
    public JSONArray updateEntities(Referenceable... entities) throws AtlasServiceException {
        return updateEntities(Arrays.asList(entities));
    }

    public JSONArray updateEntities(Collection<Referenceable> entities) throws AtlasServiceException {
        JSONArray entitiesArray = getEntitiesArray(entities);
        JSONObject response = callAPI(API.UPDATE_ENTITY, entitiesArray.toString());
        try {
            return response.getJSONArray(GUID);
        } catch (JSONException e) {
            throw new AtlasServiceException(API.UPDATE_ENTITY, e);
        }
    }

    /**
     * Supports Partial updates
     * Updates property for the entity corresponding to guid
     * @param guid      guid
     * @param attribute  property key
     * @param value     property value
     */
    public void updateEntityAttribute(String guid, String attribute, String value) throws AtlasServiceException {
        API api = API.UPDATE_ENTITY_PARTIAL;
        WebResource resource = getResource(api, guid);
        resource = resource.queryParam(ATTRIBUTE_NAME, attribute);
        callAPIWithResource(api, resource, value);
    }

    /**
     * Supports Partial updates
     * Updates properties set in the definition for the entity corresponding to guid
     * @param guid      guid
     * @param entity entity definition
     */
    public void updateEntity(String guid, Referenceable entity) throws AtlasServiceException {
        String entityJson = InstanceSerialization.toJson(entity, true);
        callAPI(API.UPDATE_ENTITY_PARTIAL, entityJson, guid);
    }

    /**
     * Supports Partial updates
     * Updates properties set in the definition for the entity corresponding to guid
     * @param entityType Type of the entity being updated
     * @param uniqueAttributeName Attribute Name that uniquely identifies the entity
     * @param uniqueAttributeValue Attribute Value that uniquely identifies the entity
     * @param entity entity definition
     */
    public String updateEntity(String entityType, String uniqueAttributeName, String uniqueAttributeValue,
                               Referenceable entity) throws AtlasServiceException {
        API api = API.UPDATE_ENTITY_PARTIAL;
        WebResource resource = getResource(api, "qualifiedName");
        resource = resource.queryParam(TYPE, entityType);
        resource = resource.queryParam(ATTRIBUTE_NAME, uniqueAttributeName);
        resource = resource.queryParam(ATTRIBUTE_VALUE, uniqueAttributeValue);
        String entityJson = InstanceSerialization.toJson(entity, true);
        JSONObject response = callAPIWithResource(api, resource, entityJson);
        try {
            return response.getString(GUID);
        } catch (JSONException e) {
            throw new AtlasServiceException(api, e);
        }
    }

    /**
     * Delete the specified entities from the repository
     * 
     * @param guids guids of entities to delete
     * @return List of deleted entity guids
     * @throws AtlasServiceException
     */
    public List<String> deleteEntities(String ... guids) throws AtlasServiceException {
        API api = API.DELETE_ENTITIES;
        WebResource resource = getResource(api);
        for (String guid : guids) {
            resource = resource.queryParam(GUID.toLowerCase(), guid);
        }
        JSONObject jsonResponse = callAPIWithResource(API.DELETE_ENTITIES, resource);
        return extractResults(jsonResponse, GUID);
    }
    
    /**
     * Get an entity given the entity id
     * @param guid entity id
     * @return result object
     * @throws AtlasServiceException
     */
    public Referenceable getEntity(String guid) throws AtlasServiceException {
        JSONObject jsonResponse = callAPI(API.GET_ENTITY, null, guid);
        try {
            String entityInstanceDefinition = jsonResponse.getString(AtlasClient.DEFINITION);
            return InstanceSerialization.fromJsonReferenceable(entityInstanceDefinition, true);
        } catch (JSONException e) {
            throw new AtlasServiceException(API.GET_ENTITY, e);
        }
    }

    public static String toString(JSONArray jsonArray) throws JSONException {
        ArrayList<String> resultsList = new ArrayList<>();
        for (int index = 0; index < jsonArray.length(); index++) {
            resultsList.add(jsonArray.getString(index));
        }
        return StringUtils.join(resultsList, ",");
    }

    /**
     * Get an entity given the entity id
     * @param entityType entity type name
     * @param attribute qualified name of the entity
     * @param value
     * @return result object
     * @throws AtlasServiceException
     */
    public Referenceable getEntity(String entityType, String attribute, String value) throws AtlasServiceException {
        WebResource resource = getResource(API.GET_ENTITY);
        resource = resource.queryParam(TYPE, entityType);
        resource = resource.queryParam(ATTRIBUTE_NAME, attribute);
        resource = resource.queryParam(ATTRIBUTE_VALUE, value);
        JSONObject jsonResponse = callAPIWithResource(API.GET_ENTITY, resource);
        try {
            String entityInstanceDefinition = jsonResponse.getString(AtlasClient.DEFINITION);
            return InstanceSerialization.fromJsonReferenceable(entityInstanceDefinition, true);
        } catch (JSONException e) {
            throw new AtlasServiceException(API.GET_ENTITY, e);
        }
    }

    /**
     * List entities for a given entity type
     * @param entityType
     * @return
     * @throws AtlasServiceException
     */
    public List<String> listEntities(String entityType) throws AtlasServiceException {
        WebResource resource = getResource(API.LIST_ENTITIES);
        resource = resource.queryParam(TYPE, entityType);
        JSONObject jsonResponse = callAPIWithResource(API.LIST_ENTITIES, resource);
        return extractResults(jsonResponse, AtlasClient.RESULTS);
    }

    private List<String> extractResults(JSONObject jsonResponse, String key) throws AtlasServiceException {
        try {
            JSONArray results = jsonResponse.getJSONArray(key);
            ArrayList<String> resultsList = new ArrayList<>();
            for (int index = 0; index < results.length(); index++) {
                Object element = results.get(index);
                if (element instanceof String) {
                    resultsList.add((String) element);
                } else if (element instanceof JSONObject) {
                    resultsList.add(((JSONObject) element).getString(AtlasClient.NAME));
                }
            }
            return resultsList;
        } catch (JSONException e) {
            throw new AtlasServiceException(e);
        }
    }

    /**
     * Search using gremlin/dsl/full text
     * @param searchQuery
     * @return
     * @throws AtlasServiceException
     */
    public JSONArray search(String searchQuery) throws AtlasServiceException {
        WebResource resource = getResource(API.SEARCH);
        resource = resource.queryParam(QUERY, searchQuery);
        JSONObject result = callAPIWithResource(API.SEARCH, resource);
        try {
            return result.getJSONArray(RESULTS);
        } catch (JSONException e) {
            throw new AtlasServiceException(e);
        }

    }

    /**
     * Search given type name, an attribute and its value. Uses search dsl
     * @param typeName name of the entity type
     * @param attributeName attribute name
     * @param attributeValue attribute value
     * @return result json object
     * @throws AtlasServiceException
     */
    public JSONArray rawSearch(String typeName, String attributeName, Object attributeValue)
            throws AtlasServiceException {
        //        String gremlinQuery = String.format(
        //                "g.V.has(\"typeName\",\"%s\").and(_().has(\"%s.%s\", T.eq, \"%s\")).toList()",
        //                typeName, typeName, attributeName, attributeValue);
        //        return searchByGremlin(gremlinQuery);
        String dslQuery = String.format("%s where %s = \"%s\"", typeName, attributeName, attributeValue);
        return searchByDSL(dslQuery);
    }

    /**
     * Search given query DSL
     * @param query DSL query
     * @return result json object
     * @throws AtlasServiceException
     */
    public JSONArray searchByDSL(String query) throws AtlasServiceException {
        LOG.debug("DSL query: {}", query);
        WebResource resource = getResource(API.SEARCH_DSL);
        resource = resource.queryParam(QUERY, query);
        JSONObject result = callAPIWithResource(API.SEARCH_DSL, resource);
        try {
            return result.getJSONArray(RESULTS);
        } catch (JSONException e) {
            throw new AtlasServiceException(e);
        }
    }

    /**
     * Search given gremlin query
     * @param gremlinQuery Gremlin query
     * @return result json object
     * @throws AtlasServiceException
     */
    public JSONArray searchByGremlin(String gremlinQuery) throws AtlasServiceException {
        LOG.debug("Gremlin query: " + gremlinQuery);
        WebResource resource = getResource(API.SEARCH_GREMLIN);
        resource = resource.queryParam(QUERY, gremlinQuery);
        JSONObject result = callAPIWithResource(API.SEARCH_GREMLIN, resource);
        try {
            return result.getJSONArray(RESULTS);
        } catch (JSONException e) {
            throw new AtlasServiceException(e);
        }
    }

    /**
     * Search given full text search
     * @param query Query
     * @return result json object
     * @throws AtlasServiceException
     */
    public JSONObject searchByFullText(String query) throws AtlasServiceException {
        WebResource resource = getResource(API.SEARCH_FULL_TEXT);
        resource = resource.queryParam(QUERY, query);
        return callAPIWithResource(API.SEARCH_FULL_TEXT, resource);
    }

    public JSONObject getInputGraph(String datasetName) throws AtlasServiceException {
        JSONObject response = callAPI(API.LINEAGE_INPUTS_GRAPH, null, datasetName, "/inputs/graph");
        try {
            return response.getJSONObject(AtlasClient.RESULTS);
        } catch (JSONException e) {
            throw new AtlasServiceException(e);
        }
    }

    public JSONObject getOutputGraph(String datasetName) throws AtlasServiceException {
        JSONObject response = callAPI(API.LINEAGE_OUTPUTS_GRAPH, null, datasetName, "/outputs/graph");
        try {
            return response.getJSONObject(AtlasClient.RESULTS);
        } catch (JSONException e) {
            throw new AtlasServiceException(e);
        }
    }

    public String getRequestId(JSONObject json) throws AtlasServiceException {
        try {
            return json.getString(REQUEST_ID);
        } catch (JSONException e) {
            throw new AtlasServiceException(e);
        }
    }

    private WebResource getResource(API api, String... pathParams) {
        WebResource resource = service.path(api.getPath());
        if (pathParams != null) {
            for (String pathParam : pathParams) {
                resource = resource.path(pathParam);
            }
        }
        return resource;
    }

    private JSONObject callAPIWithResource(API api, WebResource resource) throws AtlasServiceException {
        return callAPIWithResource(api, resource, null);
    }

    private JSONObject callAPIWithResource(API api, WebResource resource, Object requestObject)
        throws AtlasServiceException {
        ClientResponse clientResponse = resource.accept(JSON_MEDIA_TYPE).type(JSON_MEDIA_TYPE)
            .method(api.getMethod(), ClientResponse.class, requestObject);

        if (clientResponse.getStatus() == api.getExpectedStatus().getStatusCode()) {
            String responseAsString = clientResponse.getEntity(String.class);
            try {
                return new JSONObject(responseAsString);
            } catch (JSONException e) {
                throw new AtlasServiceException(api, e);
            }
        }

        throw new AtlasServiceException(api, clientResponse);
    }

    private JSONObject callAPI(API api, Object requestObject, String... pathParams) throws AtlasServiceException {
        WebResource resource = getResource(api, pathParams);
        return callAPIWithResource(api, resource, requestObject);
    }
}<|MERGE_RESOLUTION|>--- conflicted
+++ resolved
@@ -28,13 +28,9 @@
 import org.apache.atlas.typesystem.Referenceable;
 import org.apache.atlas.typesystem.TypesDef;
 import org.apache.atlas.typesystem.json.InstanceSerialization;
-<<<<<<< HEAD
-import org.apache.commons.configuration.Configuration;
-=======
 import org.apache.atlas.typesystem.json.TypesSerialization;
 import org.apache.commons.configuration.Configuration;
 import org.apache.commons.lang.StringUtils;
->>>>>>> 6a63f715
 import org.apache.hadoop.security.UserGroupInformation;
 import org.codehaus.jettison.json.JSONArray;
 import org.codehaus.jettison.json.JSONException;
@@ -106,11 +102,8 @@
     public AtlasClient(String baseUrl, UserGroupInformation ugi, String doAsUser) {
         DefaultClientConfig config = new DefaultClientConfig();
         Configuration clientConfig = null;
-<<<<<<< HEAD
-=======
         int readTimeout = 60000;
         int connectTimeout = 60000;
->>>>>>> 6a63f715
         try {
             clientConfig = getClientProperties();
             if (clientConfig.getBoolean(TLS_ENABLED, false)) {
@@ -136,14 +129,9 @@
         service = client.resource(UriBuilder.fromUri(baseUrl).build());
     }
 
-<<<<<<< HEAD
-    protected Configuration getClientProperties() throws AtlasException {
-        return ApplicationProperties.get();
-=======
     // for testing
     AtlasClient(WebResource service) {
         this.service = service;
->>>>>>> 6a63f715
     }
 
     protected Configuration getClientProperties() throws AtlasException {
