/**
 * Licensed to the Apache Software Foundation (ASF) under one
 * or more contributor license agreements.  See the NOTICE file
 * distributed with this work for additional information
 * regarding copyright ownership.  The ASF licenses this file
 * to you under the Apache License, Version 2.0 (the
 * "License"); you may not use this file except in compliance
 * with the License.  You may obtain a copy of the License at
 *
 *     http://www.apache.org/licenses/LICENSE-2.0
 *
 * Unless required by applicable law or agreed to in writing, software
 * distributed under the License is distributed on an "AS IS" BASIS,
 * WITHOUT WARRANTIES OR CONDITIONS OF ANY KIND, either express or implied.
 * See the License for the specific language governing permissions and
 * limitations under the License.
 */

package org.apache.atlas.typesystem.json

import com.google.common.collect.ImmutableList
import org.apache.atlas.typesystem.types._
import org.testng.Assert
import org.testng.annotations.Test

class TypesSerializationTest extends BaseTest with TypeHelpers {

<<<<<<< HEAD
  @Test def test1: Unit = {

    val ts = getTypeSystem

    val sDef = structDef("ts1", requiredAttr("a", DataTypes.INT_TYPE),
      optionalAttr("b", DataTypes.BOOLEAN_TYPE),
      optionalAttr("c", DataTypes.BYTE_TYPE),
      optionalAttr("d", DataTypes.SHORT_TYPE),
      optionalAttr("e", DataTypes.INT_TYPE),
      optionalAttr("f", DataTypes.INT_TYPE),
      optionalAttr("g", DataTypes.LONG_TYPE),
      optionalAttr("h", DataTypes.FLOAT_TYPE),
      optionalAttr("i", DataTypes.DOUBLE_TYPE),
      optionalAttr("j", DataTypes.BIGINTEGER_TYPE),
      optionalAttr("k", DataTypes.BIGDECIMAL_TYPE),
      optionalAttr("l", DataTypes.DATE_TYPE),
      optionalAttr("m", DataTypes.arrayTypeName(DataTypes.INT_TYPE)),
      optionalAttr("n", DataTypes.arrayTypeName(DataTypes.BIGDECIMAL_TYPE)),
      optionalAttr("o", DataTypes.mapTypeName(DataTypes.STRING_TYPE, DataTypes.DOUBLE_TYPE)))


    ts.defineTypes(ImmutableList.of[EnumTypeDefinition], ImmutableList.of[StructTypeDefinition](sDef),
      ImmutableList.of[HierarchicalTypeDefinition[TraitType]],
      ImmutableList.of[HierarchicalTypeDefinition[ClassType]]
    )

    val A: HierarchicalTypeDefinition[TraitType] = createTraitTypeDef("A", List(),
      requiredAttr("a", DataTypes.INT_TYPE),
      optionalAttr("b", DataTypes.BOOLEAN_TYPE),
      optionalAttr("c", DataTypes.BYTE_TYPE),
      optionalAttr("d", DataTypes.SHORT_TYPE))
    val B: HierarchicalTypeDefinition[TraitType] =
      createTraitTypeDef("B", Seq("A"), optionalAttr("b", DataTypes.BOOLEAN_TYPE))
    val C: HierarchicalTypeDefinition[TraitType] =
      createTraitTypeDef("C", Seq("A"), optionalAttr("c", DataTypes.BYTE_TYPE))
    val D: HierarchicalTypeDefinition[TraitType] =
      createTraitTypeDef("D", Seq("B", "C"), optionalAttr("d", DataTypes.SHORT_TYPE))

    defineTraits(ts, A, B, C, D)

    ts.defineEnumType("HiveObjectType",
      new EnumValue("GLOBAL", 1),
      new EnumValue("DATABASE", 2),
      new EnumValue("TABLE", 3),
      new EnumValue("PARTITION", 4),
      new EnumValue("COLUMN", 5))

    ts.defineEnumType("PrincipalType",
      new EnumValue("USER", 1),
      new EnumValue("ROLE", 2),
      new EnumValue("GROUP", 3))

    ts.defineEnumType("TxnState",
      new EnumValue("COMMITTED", 1),
      new EnumValue("ABORTED", 2),
      new EnumValue("OPEN", 3))

    ts.defineEnumType("LockLevel",
      new EnumValue("DB", 1),
      new EnumValue("TABLE", 2),
      new EnumValue("PARTITION", 3))

    defineClassType(ts, createClassTypeDef("t4", List(),
      requiredAttr("a", DataTypes.INT_TYPE),
      optionalAttr("b", DataTypes.BOOLEAN_TYPE),
      optionalAttr("c", DataTypes.BYTE_TYPE),
      optionalAttr("d", DataTypes.SHORT_TYPE),
      optionalAttr("enum1", ts.getDataType(classOf[EnumType], "HiveObjectType")),
      optionalAttr("e", DataTypes.INT_TYPE),
      optionalAttr("f", DataTypes.INT_TYPE),
      optionalAttr("g", DataTypes.LONG_TYPE),
      optionalAttr("enum2", ts.getDataType(classOf[EnumType], "PrincipalType")),
      optionalAttr("h", DataTypes.FLOAT_TYPE),
      optionalAttr("i", DataTypes.DOUBLE_TYPE),
      optionalAttr("j", DataTypes.BIGINTEGER_TYPE),
      optionalAttr("k", DataTypes.BIGDECIMAL_TYPE),
      optionalAttr("enum3", ts.getDataType(classOf[EnumType], "TxnState")),
      optionalAttr("l", DataTypes.DATE_TYPE),
      optionalAttr("m", ts.defineArrayType(DataTypes.INT_TYPE)),
      optionalAttr("n", ts.defineArrayType(DataTypes.BIGDECIMAL_TYPE)),
      optionalAttr("o", ts.defineMapType(DataTypes.STRING_TYPE, DataTypes.DOUBLE_TYPE)),
      optionalAttr("enum4", ts.getDataType(classOf[EnumType], "LockLevel"))))

    val deptTypeDef: HierarchicalTypeDefinition[ClassType] = createClassTypeDef("Department", List(),
      requiredAttr("name", DataTypes.STRING_TYPE),
      new AttributeDefinition("employees", String.format("array<%s>", "Person"),
        Multiplicity.COLLECTION, true, "department"))
    val personTypeDef: HierarchicalTypeDefinition[ClassType] = createClassTypeDef("Person", List(),
      requiredAttr("name", DataTypes.STRING_TYPE),
      new AttributeDefinition("department", "Department", Multiplicity.REQUIRED, false, "employees"),
      new AttributeDefinition("manager", "Manager", Multiplicity.OPTIONAL, false, "subordinates")
    )
    val managerTypeDef: HierarchicalTypeDefinition[ClassType] = createClassTypeDef("Manager", List("Person"),
      new AttributeDefinition("subordinates", String.format("array<%s>", "Person"),
        Multiplicity.COLLECTION, false, "manager")
    )
    val securityClearanceTypeDef: HierarchicalTypeDefinition[TraitType] = createTraitTypeDef("SecurityClearance", List(),
      requiredAttr("level", DataTypes.INT_TYPE)
    )
    ts.defineTypes(ImmutableList.of[EnumTypeDefinition], ImmutableList.of[StructTypeDefinition],
      ImmutableList.of[HierarchicalTypeDefinition[TraitType]](securityClearanceTypeDef),
      ImmutableList.of[HierarchicalTypeDefinition[ClassType]](deptTypeDef, personTypeDef, managerTypeDef))

    val ser = TypesSerialization.toJson(ts, _ => true)

    val typesDef1 = TypesSerialization.fromJson(ser)

    val ts1 = TypeSystem.getInstance()
    ts1.reset()

    typesDef1.enumTypes.foreach(ts1.defineEnumType(_))

    ts1.defineTypes(ImmutableList.of[EnumTypeDefinition], ImmutableList.copyOf(typesDef1.structTypes.toArray),
      ImmutableList.copyOf(typesDef1.traitTypes.toArray),
      ImmutableList.copyOf(typesDef1.classTypes.toArray)
    )
    val ser2 = TypesSerialization.toJson(ts1, _ => true)
    val typesDef2 = TypesSerialization.fromJson(ser2)

    Assert.assertEquals(typesDef1, typesDef2)
  }
=======
    @Test def test1: Unit = {

        val ts = getTypeSystem

        val sDef = structDef("ts1", requiredAttr("a", DataTypes.INT_TYPE),
            optionalAttr("b", DataTypes.BOOLEAN_TYPE),
            optionalAttr("c", DataTypes.BYTE_TYPE),
            optionalAttr("d", DataTypes.SHORT_TYPE),
            optionalAttr("e", DataTypes.INT_TYPE),
            optionalAttr("f", DataTypes.INT_TYPE),
            optionalAttr("g", DataTypes.LONG_TYPE),
            optionalAttr("h", DataTypes.FLOAT_TYPE),
            optionalAttr("i", DataTypes.DOUBLE_TYPE),
            optionalAttr("j", DataTypes.BIGINTEGER_TYPE),
            optionalAttr("k", DataTypes.BIGDECIMAL_TYPE),
            optionalAttr("l", DataTypes.DATE_TYPE),
            optionalAttr("m", DataTypes.arrayTypeName(DataTypes.INT_TYPE)),
            optionalAttr("n", DataTypes.arrayTypeName(DataTypes.BIGDECIMAL_TYPE)),
            optionalAttr("o", DataTypes.mapTypeName(DataTypes.STRING_TYPE, DataTypes.DOUBLE_TYPE)))


        ts.defineTypes(ImmutableList.of[EnumTypeDefinition], ImmutableList.of[StructTypeDefinition](sDef),
            ImmutableList.of[HierarchicalTypeDefinition[TraitType]],
            ImmutableList.of[HierarchicalTypeDefinition[ClassType]]
        )

        val A: HierarchicalTypeDefinition[TraitType] = createTraitTypeDef("A", List(),
            requiredAttr("a", DataTypes.INT_TYPE),
            optionalAttr("b", DataTypes.BOOLEAN_TYPE),
            optionalAttr("c", DataTypes.BYTE_TYPE),
            optionalAttr("d", DataTypes.SHORT_TYPE))
        val B: HierarchicalTypeDefinition[TraitType] =
            createTraitTypeDef("B", Seq("A"), optionalAttr("b", DataTypes.BOOLEAN_TYPE))
        val C: HierarchicalTypeDefinition[TraitType] =
            createTraitTypeDef("C", Seq("A"), optionalAttr("c", DataTypes.BYTE_TYPE))
        val D: HierarchicalTypeDefinition[TraitType] =
            createTraitTypeDef("D", Seq("B", "C"), optionalAttr("d", DataTypes.SHORT_TYPE))

        defineTraits(ts, A, B, C, D)

        ts.defineEnumType("HiveObjectType",
            new EnumValue("GLOBAL", 1),
            new EnumValue("DATABASE", 2),
            new EnumValue("TABLE", 3),
            new EnumValue("PARTITION", 4),
            new EnumValue("COLUMN", 5))

        ts.defineEnumType("PrincipalType",
            new EnumValue("USER", 1),
            new EnumValue("ROLE", 2),
            new EnumValue("GROUP", 3))

        ts.defineEnumType("TxnState",
            new EnumValue("COMMITTED", 1),
            new EnumValue("ABORTED", 2),
            new EnumValue("OPEN", 3))

        ts.defineEnumType("LockLevel",
            new EnumValue("DB", 1),
            new EnumValue("TABLE", 2),
            new EnumValue("PARTITION", 3))

        defineClassType(ts, createClassTypeDef("t4", List(),
            requiredAttr("a", DataTypes.INT_TYPE),
            optionalAttr("b", DataTypes.BOOLEAN_TYPE),
            optionalAttr("c", DataTypes.BYTE_TYPE),
            optionalAttr("d", DataTypes.SHORT_TYPE),
            optionalAttr("enum1", ts.getDataType(classOf[EnumType], "HiveObjectType")),
            optionalAttr("e", DataTypes.INT_TYPE),
            optionalAttr("f", DataTypes.INT_TYPE),
            optionalAttr("g", DataTypes.LONG_TYPE),
            optionalAttr("enum2", ts.getDataType(classOf[EnumType], "PrincipalType")),
            optionalAttr("h", DataTypes.FLOAT_TYPE),
            optionalAttr("i", DataTypes.DOUBLE_TYPE),
            optionalAttr("j", DataTypes.BIGINTEGER_TYPE),
            optionalAttr("k", DataTypes.BIGDECIMAL_TYPE),
            optionalAttr("enum3", ts.getDataType(classOf[EnumType], "TxnState")),
            optionalAttr("l", DataTypes.DATE_TYPE),
            optionalAttr("m", ts.defineArrayType(DataTypes.INT_TYPE)),
            optionalAttr("n", ts.defineArrayType(DataTypes.BIGDECIMAL_TYPE)),
            optionalAttr("o", ts.defineMapType(DataTypes.STRING_TYPE, DataTypes.DOUBLE_TYPE)),
            optionalAttr("enum4", ts.getDataType(classOf[EnumType], "LockLevel"))))

        val deptTypeDef: HierarchicalTypeDefinition[ClassType] = createClassTypeDef("Department", List(),
            requiredAttr("name", DataTypes.STRING_TYPE),
            new AttributeDefinition("employees", String.format("array<%s>", "Person"),
                Multiplicity.COLLECTION, true, "department"))
        val personTypeDef: HierarchicalTypeDefinition[ClassType] = createClassTypeDef("Person", List(),
            requiredAttr("name", DataTypes.STRING_TYPE),
            new AttributeDefinition("department", "Department", Multiplicity.REQUIRED, false, "employees"),
            new AttributeDefinition("manager", "Manager", Multiplicity.OPTIONAL, false, "subordinates")
        )
        val managerTypeDef: HierarchicalTypeDefinition[ClassType] = createClassTypeDef("Manager", List("Person"),
            new AttributeDefinition("subordinates", String.format("array<%s>", "Person"),
                Multiplicity.COLLECTION, false, "manager")
        )
        val securityClearanceTypeDef: HierarchicalTypeDefinition[TraitType] = createTraitTypeDef("SecurityClearance", List(),
            requiredAttr("level", DataTypes.INT_TYPE)
        )
        ts.defineTypes(ImmutableList.of[EnumTypeDefinition], ImmutableList.of[StructTypeDefinition],
            ImmutableList.of[HierarchicalTypeDefinition[TraitType]](securityClearanceTypeDef),
            ImmutableList.of[HierarchicalTypeDefinition[ClassType]](deptTypeDef, personTypeDef, managerTypeDef))

        val ser = TypesSerialization.toJson(ts, _ => true)

        val typesDef1 = TypesSerialization.fromJson(ser)

        val ts1 = TypeSystem.getInstance()
        ts1.reset()

        typesDef1.enumTypes.foreach(ts1.defineEnumType(_))

        ts1.defineTypes(ImmutableList.of[EnumTypeDefinition], ImmutableList.copyOf(typesDef1.structTypes.toArray),
            ImmutableList.copyOf(typesDef1.traitTypes.toArray),
            ImmutableList.copyOf(typesDef1.classTypes.toArray)
        )
        val ser2 = TypesSerialization.toJson(ts1, _ => true)
        val typesDef2 = TypesSerialization.fromJson(ser2)

        Assert.assertEquals(typesDef1, typesDef2)
    }
>>>>>>> 6a63f715

  @Test def test2: Unit = {

    val sDef = structDef("ts1", requiredAttr("a", DataTypes.INT_TYPE),
      optionalAttr("b", DataTypes.BOOLEAN_TYPE),
      optionalAttr("c", DataTypes.BYTE_TYPE),
      optionalAttr("d", DataTypes.SHORT_TYPE),
      optionalAttr("e", DataTypes.INT_TYPE),
      optionalAttr("f", DataTypes.INT_TYPE),
      optionalAttr("g", DataTypes.LONG_TYPE),
      optionalAttr("h", DataTypes.FLOAT_TYPE),
      optionalAttr("i", DataTypes.DOUBLE_TYPE),
      optionalAttr("j", DataTypes.BIGINTEGER_TYPE),
      optionalAttr("k", DataTypes.BIGDECIMAL_TYPE),
      optionalAttr("l", DataTypes.DATE_TYPE),
      optionalAttr("m", DataTypes.arrayTypeName(DataTypes.INT_TYPE)),
      optionalAttr("n", DataTypes.arrayTypeName(DataTypes.BIGDECIMAL_TYPE)),
      optionalAttr("o", DataTypes.mapTypeName(DataTypes.STRING_TYPE, DataTypes.DOUBLE_TYPE)))



    val ser2 = TypesSerialization.toJson(sDef)
    val typesDef2 = TypesSerialization.fromJson(ser2)

    Assert.assertEquals(sDef, typesDef2.structTypes(0))
  }

  @Test def test3: Unit = {

    val sDef = structDef("ts1", requiredAttr("a", DataTypes.INT_TYPE),
      optionalAttr("b", DataTypes.BOOLEAN_TYPE),
      optionalAttr("c", DataTypes.BYTE_TYPE),
      optionalAttr("d", DataTypes.SHORT_TYPE),
      optionalAttr("e", DataTypes.INT_TYPE),
      optionalAttr("f", DataTypes.INT_TYPE),
      optionalAttr("g", DataTypes.LONG_TYPE),
      optionalAttr("h", DataTypes.FLOAT_TYPE),
      optionalAttr("i", DataTypes.DOUBLE_TYPE),
      optionalAttr("j", DataTypes.BIGINTEGER_TYPE),
      optionalAttr("k", DataTypes.BIGDECIMAL_TYPE),
      optionalAttr("l", DataTypes.DATE_TYPE),
      optionalAttr("m", DataTypes.arrayTypeName(DataTypes.INT_TYPE)),
      optionalAttr("n", DataTypes.arrayTypeName(DataTypes.BIGDECIMAL_TYPE)),
      optionalAttr("o", DataTypes.mapTypeName(DataTypes.STRING_TYPE, DataTypes.DOUBLE_TYPE)))



    val ser2 = TypesSerialization.toJson(sDef)
    val typesDef2 = TypesSerialization.fromJson(ser2)

    Assert.assertEquals(sDef, typesDef2.structTypes(0))
  }

  @Test def test4 : Unit = {

    val A: HierarchicalTypeDefinition[TraitType] = createTraitTypeDef("A", List(),
      requiredAttr("a", DataTypes.INT_TYPE),
      optionalAttr("b", DataTypes.BOOLEAN_TYPE),
      optionalAttr("c", DataTypes.BYTE_TYPE),
      optionalAttr("d", DataTypes.SHORT_TYPE))
    val B: HierarchicalTypeDefinition[TraitType] =
      createTraitTypeDef("B", Seq("A"), optionalAttr("b", DataTypes.BOOLEAN_TYPE))
    val C: HierarchicalTypeDefinition[TraitType] =
      createTraitTypeDef("C", Seq("A"), optionalAttr("c", DataTypes.BYTE_TYPE))
    val D: HierarchicalTypeDefinition[TraitType] =
      createTraitTypeDef("D", Seq("B", "C"), optionalAttr("d", DataTypes.SHORT_TYPE))

    val typDefs = Seq(A,B,C,D)
    typDefs.foreach { tDef =>
      val ser2 = TypesSerialization.toJson(tDef, true)
      val typesDef2 = TypesSerialization.fromJson(ser2)
      Assert.assertEquals(tDef, typesDef2.traitTypes(0))

    }
  }

  @Test def test5 : Unit = {
    val e1 = new EnumTypeDefinition("HiveObjectType",
      new EnumValue("GLOBAL", 1),
      new EnumValue("DATABASE", 2),
      new EnumValue("TABLE", 3),
      new EnumValue("PARTITION", 4),
      new EnumValue("COLUMN", 5))

    val e2 = new EnumTypeDefinition("PrincipalType",
      new EnumValue("USER", 1),
      new EnumValue("ROLE", 2),
      new EnumValue("GROUP", 3))

    val e3 = new EnumTypeDefinition("TxnState",
      new EnumValue("COMMITTED", 1),
      new EnumValue("ABORTED", 2),
      new EnumValue("OPEN", 3))

    val e4 = new EnumTypeDefinition("LockLevel",
      new EnumValue("DB", 1),
      new EnumValue("TABLE", 2),
      new EnumValue("PARTITION", 3))

    val typDefs = Seq(e1,e2,e3,e4)
    typDefs.foreach { tDef =>
      val ser2 = TypesSerialization.toJson(tDef)
      val typesDef2 = TypesSerialization.fromJson(ser2)
      Assert.assertEquals(tDef, typesDef2.enumTypes(0))

    }
  }

  @Test def test6 : Unit = {
    val typDef = createClassTypeDef("t4", List(),
      requiredAttr("a", DataTypes.INT_TYPE),
      optionalAttr("b", DataTypes.BOOLEAN_TYPE),
      optionalAttr("c", DataTypes.BYTE_TYPE),
      optionalAttr("d", DataTypes.SHORT_TYPE),
      optionalAttr("enum1", "HiveObjectType"),
      optionalAttr("e", DataTypes.INT_TYPE),
      optionalAttr("f", DataTypes.INT_TYPE),
      optionalAttr("g", DataTypes.LONG_TYPE),
      optionalAttr("enum2", "PrincipalType"),
      optionalAttr("h", DataTypes.FLOAT_TYPE),
      optionalAttr("i", DataTypes.DOUBLE_TYPE),
      optionalAttr("j", DataTypes.BIGINTEGER_TYPE),
      optionalAttr("k", DataTypes.BIGDECIMAL_TYPE),
      optionalAttr("enum3", "TxnState"),
      optionalAttr("l", DataTypes.DATE_TYPE),
      optionalAttr("m", DataTypes.INT_TYPE),
      optionalAttr("n", DataTypes.BIGDECIMAL_TYPE),
      optionalAttr("o", DataTypes.mapTypeName(DataTypes.STRING_TYPE, DataTypes.DOUBLE_TYPE)),
      optionalAttr("enum4", "LockLevel"))

    val deptTypeDef: HierarchicalTypeDefinition[ClassType] = createClassTypeDef("Department", List(),
      requiredAttr("name", DataTypes.STRING_TYPE),
      new AttributeDefinition("employees", String.format("array<%s>", "Person"),
        Multiplicity.COLLECTION, true, "department"))
    val personTypeDef: HierarchicalTypeDefinition[ClassType] = createClassTypeDef("Person", List(),
      requiredAttr("name", DataTypes.STRING_TYPE),
      new AttributeDefinition("department", "Department", Multiplicity.REQUIRED, false, "employees"),
      new AttributeDefinition("manager", "Manager", Multiplicity.OPTIONAL, false, "subordinates")
    )
    val managerTypeDef: HierarchicalTypeDefinition[ClassType] = createClassTypeDef("Manager", List("Person"),
      new AttributeDefinition("subordinates", String.format("array<%s>", "Person"),
        Multiplicity.COLLECTION, false, "manager")
    )

    val typDefs = Seq(typDef, deptTypeDef, personTypeDef, managerTypeDef)
    typDefs.foreach { tDef =>
      val ser2 = TypesSerialization.toJson(tDef, false)
      val typesDef2 = TypesSerialization.fromJson(ser2)
      Assert.assertEquals(tDef, typesDef2.classTypes(0))

    }
  }
}<|MERGE_RESOLUTION|>--- conflicted
+++ resolved
@@ -25,129 +25,6 @@
 
 class TypesSerializationTest extends BaseTest with TypeHelpers {
 
-<<<<<<< HEAD
-  @Test def test1: Unit = {
-
-    val ts = getTypeSystem
-
-    val sDef = structDef("ts1", requiredAttr("a", DataTypes.INT_TYPE),
-      optionalAttr("b", DataTypes.BOOLEAN_TYPE),
-      optionalAttr("c", DataTypes.BYTE_TYPE),
-      optionalAttr("d", DataTypes.SHORT_TYPE),
-      optionalAttr("e", DataTypes.INT_TYPE),
-      optionalAttr("f", DataTypes.INT_TYPE),
-      optionalAttr("g", DataTypes.LONG_TYPE),
-      optionalAttr("h", DataTypes.FLOAT_TYPE),
-      optionalAttr("i", DataTypes.DOUBLE_TYPE),
-      optionalAttr("j", DataTypes.BIGINTEGER_TYPE),
-      optionalAttr("k", DataTypes.BIGDECIMAL_TYPE),
-      optionalAttr("l", DataTypes.DATE_TYPE),
-      optionalAttr("m", DataTypes.arrayTypeName(DataTypes.INT_TYPE)),
-      optionalAttr("n", DataTypes.arrayTypeName(DataTypes.BIGDECIMAL_TYPE)),
-      optionalAttr("o", DataTypes.mapTypeName(DataTypes.STRING_TYPE, DataTypes.DOUBLE_TYPE)))
-
-
-    ts.defineTypes(ImmutableList.of[EnumTypeDefinition], ImmutableList.of[StructTypeDefinition](sDef),
-      ImmutableList.of[HierarchicalTypeDefinition[TraitType]],
-      ImmutableList.of[HierarchicalTypeDefinition[ClassType]]
-    )
-
-    val A: HierarchicalTypeDefinition[TraitType] = createTraitTypeDef("A", List(),
-      requiredAttr("a", DataTypes.INT_TYPE),
-      optionalAttr("b", DataTypes.BOOLEAN_TYPE),
-      optionalAttr("c", DataTypes.BYTE_TYPE),
-      optionalAttr("d", DataTypes.SHORT_TYPE))
-    val B: HierarchicalTypeDefinition[TraitType] =
-      createTraitTypeDef("B", Seq("A"), optionalAttr("b", DataTypes.BOOLEAN_TYPE))
-    val C: HierarchicalTypeDefinition[TraitType] =
-      createTraitTypeDef("C", Seq("A"), optionalAttr("c", DataTypes.BYTE_TYPE))
-    val D: HierarchicalTypeDefinition[TraitType] =
-      createTraitTypeDef("D", Seq("B", "C"), optionalAttr("d", DataTypes.SHORT_TYPE))
-
-    defineTraits(ts, A, B, C, D)
-
-    ts.defineEnumType("HiveObjectType",
-      new EnumValue("GLOBAL", 1),
-      new EnumValue("DATABASE", 2),
-      new EnumValue("TABLE", 3),
-      new EnumValue("PARTITION", 4),
-      new EnumValue("COLUMN", 5))
-
-    ts.defineEnumType("PrincipalType",
-      new EnumValue("USER", 1),
-      new EnumValue("ROLE", 2),
-      new EnumValue("GROUP", 3))
-
-    ts.defineEnumType("TxnState",
-      new EnumValue("COMMITTED", 1),
-      new EnumValue("ABORTED", 2),
-      new EnumValue("OPEN", 3))
-
-    ts.defineEnumType("LockLevel",
-      new EnumValue("DB", 1),
-      new EnumValue("TABLE", 2),
-      new EnumValue("PARTITION", 3))
-
-    defineClassType(ts, createClassTypeDef("t4", List(),
-      requiredAttr("a", DataTypes.INT_TYPE),
-      optionalAttr("b", DataTypes.BOOLEAN_TYPE),
-      optionalAttr("c", DataTypes.BYTE_TYPE),
-      optionalAttr("d", DataTypes.SHORT_TYPE),
-      optionalAttr("enum1", ts.getDataType(classOf[EnumType], "HiveObjectType")),
-      optionalAttr("e", DataTypes.INT_TYPE),
-      optionalAttr("f", DataTypes.INT_TYPE),
-      optionalAttr("g", DataTypes.LONG_TYPE),
-      optionalAttr("enum2", ts.getDataType(classOf[EnumType], "PrincipalType")),
-      optionalAttr("h", DataTypes.FLOAT_TYPE),
-      optionalAttr("i", DataTypes.DOUBLE_TYPE),
-      optionalAttr("j", DataTypes.BIGINTEGER_TYPE),
-      optionalAttr("k", DataTypes.BIGDECIMAL_TYPE),
-      optionalAttr("enum3", ts.getDataType(classOf[EnumType], "TxnState")),
-      optionalAttr("l", DataTypes.DATE_TYPE),
-      optionalAttr("m", ts.defineArrayType(DataTypes.INT_TYPE)),
-      optionalAttr("n", ts.defineArrayType(DataTypes.BIGDECIMAL_TYPE)),
-      optionalAttr("o", ts.defineMapType(DataTypes.STRING_TYPE, DataTypes.DOUBLE_TYPE)),
-      optionalAttr("enum4", ts.getDataType(classOf[EnumType], "LockLevel"))))
-
-    val deptTypeDef: HierarchicalTypeDefinition[ClassType] = createClassTypeDef("Department", List(),
-      requiredAttr("name", DataTypes.STRING_TYPE),
-      new AttributeDefinition("employees", String.format("array<%s>", "Person"),
-        Multiplicity.COLLECTION, true, "department"))
-    val personTypeDef: HierarchicalTypeDefinition[ClassType] = createClassTypeDef("Person", List(),
-      requiredAttr("name", DataTypes.STRING_TYPE),
-      new AttributeDefinition("department", "Department", Multiplicity.REQUIRED, false, "employees"),
-      new AttributeDefinition("manager", "Manager", Multiplicity.OPTIONAL, false, "subordinates")
-    )
-    val managerTypeDef: HierarchicalTypeDefinition[ClassType] = createClassTypeDef("Manager", List("Person"),
-      new AttributeDefinition("subordinates", String.format("array<%s>", "Person"),
-        Multiplicity.COLLECTION, false, "manager")
-    )
-    val securityClearanceTypeDef: HierarchicalTypeDefinition[TraitType] = createTraitTypeDef("SecurityClearance", List(),
-      requiredAttr("level", DataTypes.INT_TYPE)
-    )
-    ts.defineTypes(ImmutableList.of[EnumTypeDefinition], ImmutableList.of[StructTypeDefinition],
-      ImmutableList.of[HierarchicalTypeDefinition[TraitType]](securityClearanceTypeDef),
-      ImmutableList.of[HierarchicalTypeDefinition[ClassType]](deptTypeDef, personTypeDef, managerTypeDef))
-
-    val ser = TypesSerialization.toJson(ts, _ => true)
-
-    val typesDef1 = TypesSerialization.fromJson(ser)
-
-    val ts1 = TypeSystem.getInstance()
-    ts1.reset()
-
-    typesDef1.enumTypes.foreach(ts1.defineEnumType(_))
-
-    ts1.defineTypes(ImmutableList.of[EnumTypeDefinition], ImmutableList.copyOf(typesDef1.structTypes.toArray),
-      ImmutableList.copyOf(typesDef1.traitTypes.toArray),
-      ImmutableList.copyOf(typesDef1.classTypes.toArray)
-    )
-    val ser2 = TypesSerialization.toJson(ts1, _ => true)
-    val typesDef2 = TypesSerialization.fromJson(ser2)
-
-    Assert.assertEquals(typesDef1, typesDef2)
-  }
-=======
     @Test def test1: Unit = {
 
         val ts = getTypeSystem
@@ -269,7 +146,6 @@
 
         Assert.assertEquals(typesDef1, typesDef2)
     }
->>>>>>> 6a63f715
 
   @Test def test2: Unit = {
 
