---+ Security Features of Apache Atlas


---++ Overview

The following features are available for enhancing the security of the platform:
   * SSL 
   * Service Authentication
   * SPNEGO-based HTTP Authentication

---+++ SSL

Both SSL one-way (server authentication) and two-way (server and client authentication) are supported.  The following application properties (properties configured in the atlas-application.properties file) are available for configuring SSL:

   * <code>atlas.enableTLS</code> (false|true) [default: false] - enable/disable the SSL listener
   * <code>keystore.file</code> - the path to the keystore file leveraged by the server.  This file contains the server certificate.
   * <code>truststore.file</code> - the path to the truststore file. This file contains the certificates of other trusted entities (e.g. the certificates for client processes if two-way SSL is enabled).  In most instances this can be set to the same value as the keystore.file property (especially if one-way SSL is enabled).
   * <code>client.auth.enabled</code> (false|true) [default: false] - enable/disable client authentication.  If enabled, the client will have to authenticate to the server during the transport session key creation process (i.e. two-way SSL is in effect).
   * <code>cert.stores.credential.provider.path</code> - the path to the Credential Provider store file.  The passwords for the keystore, truststore, and server certificate are maintained in this secure file.  Utilize the cputil script in the 'bin' directoy (see below) to populate this file with the passwords required. 
   * <code>atlas.ssl.exclude.cipher.suites</code> - the excluded Cipher Suites list -  *NULL.*,.*RC4.*,.*MD5.*,.*DES.*,.*DSS.* are weak and unsafe Cipher Suites that are excluded by default. If additional Ciphers need to be excluded, set this property with the default Cipher Suites such as atlas.ssl.exclude.cipher.suites=.*NULL.*, .*RC4.*, .*MD5.*, .*DES.*, .*DSS.*, and add the additional Ciper Suites to the list with a comma separator. They can be added with their full name or a regular expression. The Cipher Suites listed in the atlas.ssl.exclude.cipher.suites property will have precedence over the default Cipher Suites. One would keep the default Cipher Suites, and add additional ones to be safe. 
	
---++++ Credential Provider Utility Script

In order to prevent the use of clear-text passwords, the Atlas platofrm makes use of the Credential Provider facility for secure password storage (see [[http://hadoop.apache.org/docs/current/hadoop-project-dist/hadoop-common/CommandsManual.html#credential][Hadoop Credential Command Reference]] for more information about this facility).  The cputil script in the 'bin' directory can be leveraged to create the password store required.

To create the credential provdier for Atlas:

   * cd to the '<code>bin</code>' directory
   * type '<code>./cputil.sh</code>'
   * Enter the path for the generated credential provider.  The format for the path is:
      * jceks://file/local/file/path/file.jceks or jceks://hdfs@namenodehost:port/path/in/hdfs/to/file.jceks.  The files generally use the ".jceks" extension (e.g. test.jceks)
   * Enter the passwords for the keystore, truststore, and server key (these passwords need to match the ones utilized for actually creating the associated certificate store files).
	
	The credential provider will be generated and saved to the path provided.

---+++ Service Authentication

The Atlas platform, upon startup, is associated to an authenticated identity.  By default, in an insecure environment, that identity is the same as the OS authenticated user launching the server.  However, in a secure cluster leveraging kerberos, it is considered a best practice to configure a keytab and principal in order for the platform to authenticate to the KDC. This allows the service to subsequently interact with other secure cluster services (e.g. HDFS).

The properties for configuring service authentication are:

   * <code>atlas.authentication.method</code> (simple|kerberos) [default: simple] - the authentication method to utilize.  Simple will leverage the OS authenticated identity and is the default mechanism.  'kerberos' indicates that the service is required to authenticate to the KDC leveraging the configured keytab and principal.
   * <code>atlas.authentication.keytab</code> - the path to the keytab file.
   * <code>atlas.authentication.principal</code> - the principal to use for authenticating to the KDC.  The principal is generally of the form "user/host@realm".  You may use the '_HOST' token for the hostname and the local hostname will be substituted in by the runtime (e.g. "Atlas/_HOST@EXAMPLE.COM").

Note that when Atlas is configured with HBase as the storage backend in a secure cluster, the graph db (titan) needs sufficient user permissions to be able to create and access an HBase table.  To grant the appropriate permissions see [[Configuration][Graph persistence engine - Hbase]].

---+++ JAAS configuration

When Atlas is configured with HBase as the storage backend in a secure cluster, a JAAS configuration file should be created and specified so that the HBase client can attempt to SASL-authenticate.

   * Create Atlas JAAS configuration file (e.g. /etc/atlas/conf/atlas-jaas.conf).

<verbatim>
	Client {
	   com.sun.security.auth.module.Krb5LoginModule required
	   useKeyTab=true
	   useTicketCache=false
	   storeKey=true
	   doNotPrompt=false
	   keyTab="<atlas keytab>"
	   principal="<atlas principal>";
	};
</verbatim>

<<<<<<< HEAD
   * Update Atlas METADATA_OPTS to include ‘java.security.auth.login.config’ set to the above Atlas JAAS configuration file.
=======
   * Update Atlas ATLAS_OPTS to include ‘java.security.auth.login.config’ set to the above Atlas JAAS configuration file.
>>>>>>> 6a63f715
      * For example, <code>-Djava.security.auth.login.config=/etc/atlas/conf/atlas-jaas.conf</code>

---+++ SPNEGO-based HTTP Authentication

HTTP access to the Atlas platform can be secured by enabling the platform's SPNEGO support.  There are currently two supported authentication mechanisms:

   * <code>simple</code> - authentication is performed via a provided user name
   * <code>kerberos</code> - the KDC authenticated identity of the client is leveraged to authenticate to the server
	
The kerberos support requires the client accessing the server to first authenticate to the KDC (usually this is done via the 'kinit' command).  Once authenticated, the user may access the server (the authenticated identity will be related to the server via the SPNEGO negotiation mechanism).

The properties for configuring the SPNEGO support are:

   * <code>atlas.http.authentication.enabled</code> (true|false) [default: false] - a property indicating whether to enable HTTP authentication
   * <code>atlas.http.authentication.type</code> (simple|kerberos) [default: simple] - the authentication type
   * <code>atlas.http.authentication.kerberos.principal</code> - the web-application Kerberos principal name. The Kerberos principal name must start with "HTTP/...". For example: "HTTP/localhost@LOCALHOST". There is no default value.
   * <code>atlas.http.authentication.kerberos.keytab</code> - the path to the keytab file containing the credentials for the kerberos principal.
   * <code>atlas.rest.address</code> - <http/https>://<atlas-fqdn>:<atlas port>

For a more detailed discussion of the HTTP authentication mechanism refer to [[http://hadoop.apache.org/docs/stable/hadoop-auth/Configuration.html][Hadoop Auth, Java HTTP SPNEGO 2.6.0 - Server Side Configuration]].  The prefix that document references is "atlas.http.authentication" in the case of the Atlas authentication implementation.

---+++ Client security configuration

When leveraging Atlas client code to communicate with an Atlas server configured for SSL transport and/or Kerberos authentication, there is a requirement to provide the Atlas client configuration file that provides the security properties that allow for communication with, or authenticating to, the server.
Update the atlas-application.properties file with the appropriate settings (see below) and copy it to the client's classpath or to the directory specified by the "atlas.conf" system property.

The client properties for SSL communication are:

   * <code>atlas.enableTLS</code> (false|true) [default: false] - enable/disable the SSL client communication infrastructure.
   * <code>keystore.file</code> - the path to the keystore file leveraged by the client.  This file is only required if 2-Way SSL is enabled at the server and contains the client certificate.
   * <code>truststore.file</code> - the path to the truststore file. This file contains the certificates of trusted entities (e.g. the certificates for the server or a shared certification authority). This file is required for both one-way or two-way SSL.
   * <code>cert.stores.credential.provider.path</code> - the path to the Credential Provider store file.  The passwords for the keystore, truststore, and client certificate are maintained in this secure file.

The property required for authenticating to the server (if authentication is enabled):

   * <code>atlas.http.authentication.type</code> (simple|kerberos) [default: simple] - the authentication type

---+++ SOLR Kerberos configuration
If the authentication type specified is 'kerberos', then the kerberos ticket cache will be accessed for authenticating to the server (Therefore the client is required to authenticate to the KDC prior to communication with the server using 'kinit' or a similar mechanism).

See [[https://cwiki.apache.org/confluence/display/RANGER/How+to+configure+Solr+Cloud+with+Kerberos+for+Ranger+0.5][the Apache SOLR Kerberos configuration]].

   * Add principal and generate the keytab file for solr.  Create a keytab per host for each host where Solr is going to run and use the principal name with the host (e.g. addprinc -randkey solr/${HOST1}@EXAMPLE.COM. Replace ${HOST1} with the actual host names).

<verbatim>
   kadmin.local
   kadmin.local:  addprinc -randkey solr/<hostname>@EXAMPLE.COM
   kadmin.local:  xst -k solr.keytab solr/<hostname>@EXAMPLE.COM
   kadmin.local:  quit
</verbatim>


   * Add principal and generate the keytab file for authenticating HTTP request. (Note that if Ambari is used to Kerberize the cluster, the keytab /etc/security/keytabs/spnego.service.keytab can be used)

<verbatim>
   kadmin.local
   kadmin.local:  addprinc -randkey HTTP/<hostname>@EXAMPLE.COM
   kadmin.local:  xst -k HTTP.keytab HTTP/<hostname>@EXAMPLE.COM
   kadmin.local:  quit
</verbatim>

   * Copy the keytab file to all the hosts running Solr.

<verbatim>
   cp solr.keytab /etc/security/keytabs/
   chmod 400 /etc/security/keytabs/solr.keytab

   cp HTTP.keytab /etc/security/keytabs/
   chmod 400 /etc/security/keytabs/HTTP.keytab
</verbatim>


   * Create path in Zookeeper for storing the Solr configs and other parameters.

<verbatim>
   $SOLR_INSTALL_HOME/server/scripts/cloud-scripts/zkcli.sh -zkhost $ZK_HOST:2181 -cmd makepath solr
</verbatim>


   * Upload the configuration to Zookeeper.

<verbatim>
   $SOLR_INSTALL_HOME/server/scripts/cloud-scripts/zkcli.sh -cmd upconfig  -zkhost $ZK_HOST:2181/solr -confname basic_configs -confdir $SOLR_INSTALL_HOME/server/solr/configsets/basic_configs/conf
</verbatim>


   * Create the JAAS configuration.

<verbatim>
   vi /etc/solr/conf/solr_jaas.conf

   Client {
     com.sun.security.auth.module.Krb5LoginModule required
     useKeyTab=true
     keyTab="/etc/security/keytabs/solr.keytab"
     storeKey=true
     useTicketCache=true
     debug=true
     principal="solr/<hostname>@EXAMPLE.COM";
   };
</verbatim>


   * Copy /etc/solr/conf/solr_jaas.conf to all hosts running Solr.

   * Edit solr.in.sh in $SOLR_INSTALL_HOME/bin/

<verbatim>
   vi $SOLR_INSTALL_HOME/bin/solr.in.sh

   SOLR_JAAS_FILE=/etc/solr/conf/solr_jaas.conf
   SOLR_HOST=`hostname -f`
   ZK_HOST="$ZK_HOST1:2181,$ZK_HOST2:2181,$ZK_HOST3:2181/solr"
   KERBEROS_REALM="EXAMPLE.COM"
   SOLR_KEYTAB=/etc/solr/conf/solr.keytab
   SOLR_KERB_PRINCIPAL=HTTP@${KERBEROS_REALM}
   SOLR_KERB_KEYTAB=/etc/solr/conf/HTTP.keytab
   SOLR_AUTHENTICATION_CLIENT_CONFIGURER="org.apache.solr.client.solrj.impl.Krb5HttpClientConfigurer"
   SOLR_AUTHENTICATION_OPTS=" -DauthenticationPlugin=org.apache.solr.security.KerberosPlugin -Djava.security.auth.login.config=${SOLR_JAAS_FILE} -Dsolr.kerberos.principal=${SOLR_KERB_PRINCIPAL} -Dsolr.kerberos.keytab=${SOLR_KERB_KEYTAB} -Dsolr.kerberos.cookie.domain=${SOLR_HOST} -Dhost=${SOLR_HOST} -Dsolr.kerberos.name.rules=DEFAULT"
</verbatim>

   * Copy solr.in.sh to all hosts running Solr.

   * Set up Solr to use the Kerberos plugin by uploading the security.json.

<verbatim>
   $SOLR_INSTALL_HOME/server/scripts/cloud-scripts/zkcli.sh -zkhost <zk host>:2181 -cmd put /security.json '{"authentication":{"class": "org.apache.solr.security.KerberosPlugin"}}'
</verbatim>

   * Start Solr.

<verbatim>
   $SOLR_INSTALL_HOME/bin/solr start -cloud -z $ZK_HOST1:2181,$ZK_HOST2:2181,$ZK_HOST3:2181 -noprompt
</verbatim>

   * Test Solr

<verbatim>
   kinit -k -t /etc/security/keytabs/HTTP.keytab HTTP/<host>@EXAMPLE.COM
   curl --negotiate -u : "http://<host>:8983/solr/"
</verbatim>


   * Create collections in Solr corresponding to the indexes that Atlas uses and change the Atlas configuration to point to the Solr instance setup as described in the [[InstallationSteps][Install Steps]].
<|MERGE_RESOLUTION|>--- conflicted
+++ resolved
@@ -63,11 +63,7 @@
 	};
 </verbatim>
 
-<<<<<<< HEAD
-   * Update Atlas METADATA_OPTS to include ‘java.security.auth.login.config’ set to the above Atlas JAAS configuration file.
-=======
    * Update Atlas ATLAS_OPTS to include ‘java.security.auth.login.config’ set to the above Atlas JAAS configuration file.
->>>>>>> 6a63f715
       * For example, <code>-Djava.security.auth.login.config=/etc/atlas/conf/atlas-jaas.conf</code>
 
 ---+++ SPNEGO-based HTTP Authentication
