<?xml version="1.0" encoding="UTF-8"?>
<!--
  ~ Licensed to the Apache Software Foundation (ASF) under one
  ~ or more contributor license agreements.  See the NOTICE file
  ~ distributed with this work for additional information
  ~ regarding copyright ownership.  The ASF licenses this file
  ~ to you under the Apache License, Version 2.0 (the
  ~ "License"); you may not use this file except in compliance
  ~ with the License.  You may obtain a copy of the License at
  ~
  ~     http://www.apache.org/licenses/LICENSE-2.0
  ~
  ~ Unless required by applicable law or agreed to in writing, software
  ~ distributed under the License is distributed on an "AS IS" BASIS,
  ~ WITHOUT WARRANTIES OR CONDITIONS OF ANY KIND, either express or implied.
  ~ See the License for the specific language governing permissions and
  ~ limitations under the License.
  -->

<project xmlns:xsi="http://www.w3.org/2001/XMLSchema-instance"
         xmlns="http://maven.apache.org/POM/4.0.0"
         xsi:schemaLocation="http://maven.apache.org/POM/4.0.0 http://maven.apache.org/xsd/maven-4.0.0.xsd">
    <modelVersion>4.0.0</modelVersion>
    <parent>
        <artifactId>apache-atlas</artifactId>
        <groupId>org.apache.atlas</groupId>
        <version>0.7-incubating-SNAPSHOT</version>
        <relativePath>../../</relativePath>
    </parent>
    <artifactId>hive-bridge</artifactId>
    <description>Apache Atlas Hive Bridge Module</description>
    <name>Apache Atlas Hive Bridge</name>
    <packaging>jar</packaging>

    <properties>
        <hive.version>1.2.1</hive.version>
        <calcite.version>0.9.2-incubating</calcite.version>
    </properties>

    <dependencies>
        <!-- Logging -->
        <dependency>
            <groupId>org.slf4j</groupId>
            <artifactId>slf4j-api</artifactId>
        </dependency>

        <dependency>
            <groupId>org.slf4j</groupId>
            <artifactId>slf4j-log4j12</artifactId>
        </dependency>

        <dependency>
            <groupId>org.apache.hive</groupId>
            <artifactId>hive-metastore</artifactId>
            <version>${hive.version}</version>
            <scope>provided</scope>
            <exclusions>
                <exclusion>
                    <groupId>org.mortbay.jetty</groupId>
                    <artifactId>*</artifactId>
                </exclusion>
            </exclusions>

        </dependency>

        <dependency>
            <groupId>org.apache.hive</groupId>
            <artifactId>hive-exec</artifactId>
            <version>${hive.version}</version>
            <scope>provided</scope>
        </dependency>

        <dependency>
            <groupId>org.apache.hive</groupId>
            <artifactId>hive-cli</artifactId>
            <version>${hive.version}</version>
            <scope>test</scope>
            <exclusions>
                <exclusion>
                    <groupId>javax.servlet</groupId>
                    <artifactId>*</artifactId>
                </exclusion>
                <exclusion>
                    <groupId>org.eclipse.jetty.aggregate</groupId>
                    <artifactId>*</artifactId>
                </exclusion>
            </exclusions>

        </dependency>

        <dependency>
            <groupId>org.apache.atlas</groupId>
            <artifactId>atlas-typesystem</artifactId>
        </dependency>

        <dependency>
            <groupId>org.apache.atlas</groupId>
            <artifactId>atlas-client</artifactId>
        </dependency>

<<<<<<< HEAD
=======
        <dependency>
            <groupId>org.apache.atlas</groupId>
            <artifactId>atlas-notification</artifactId>
        </dependency>

>>>>>>> 6a63f715
        <!-- to bring up atlas server for integration tests -->
        <dependency>
            <groupId>org.apache.atlas</groupId>
            <artifactId>atlas-webapp</artifactId>
            <type>war</type>
            <scope>test</scope>
        </dependency>

        <dependency>
            <groupId>org.apache.hadoop</groupId>
            <artifactId>hadoop-client</artifactId>
        </dependency>

        <dependency>
            <groupId>org.apache.hadoop</groupId>
            <artifactId>hadoop-annotations</artifactId>
        </dependency>

        <dependency>
            <groupId>org.testng</groupId>
            <artifactId>testng</artifactId>
        </dependency>

        <dependency>
<<<<<<< HEAD
=======
            <groupId>org.mockito</groupId>
            <artifactId>mockito-all</artifactId>
        </dependency>

        <dependency>
>>>>>>> 6a63f715
            <groupId>org.eclipse.jetty</groupId>
            <artifactId>jetty-server</artifactId>
            <scope>test</scope>
        </dependency>
    </dependencies>

    <build>
        <plugins>
            <plugin>
                <groupId>org.apache.maven.plugins</groupId>
                <artifactId>maven-dependency-plugin</artifactId>
                <executions>
                    <execution>
                        <id>copy-bridge-dependencies</id>
                        <phase>package</phase>
                        <goals>
                            <goal>copy-dependencies</goal>
                        </goals>
                        <configuration>
                            <outputDirectory>${project.build.directory}/dependency/bridge/hive</outputDirectory>
                            <includeScope>compile</includeScope>
                            <overWriteReleases>false</overWriteReleases>
                            <overWriteSnapshots>false</overWriteSnapshots>
                            <overWriteIfNewer>true</overWriteIfNewer>
                        </configuration>
                    </execution>
                    <execution>
                        <id>copy-hook</id>
                        <phase>package</phase>
                        <goals>
                            <goal>copy</goal>
                        </goals>
                        <configuration>
                            <artifactItems>
                                <artifactItem>
                                    <groupId>${project.groupId}</groupId>
                                    <artifactId>${project.artifactId}</artifactId>
                                    <version>${project.version}</version>
                                    <overWrite>true</overWrite>
                                    <outputDirectory>${project.build.directory}/dependency/hook/hive</outputDirectory>
                                </artifactItem>
                            </artifactItems>
                        </configuration>
                    </execution>
                    <execution>
                        <id>copy-hook-dependencies</id>
                        <phase>package</phase>
                        <goals>
                            <goal>copy</goal>
                        </goals>
                        <configuration>
                            <outputDirectory>${project.build.directory}/dependency/hook/hive</outputDirectory>
                            <overWriteReleases>false</overWriteReleases>
                            <overWriteSnapshots>false</overWriteSnapshots>
                            <overWriteIfNewer>true</overWriteIfNewer>
                            <artifactItems>
                                <artifactItem>
                                    <groupId>${project.groupId}</groupId>
                                    <artifactId>${project.artifactId}</artifactId>
                                    <version>${project.version}</version>
                                </artifactItem>
                                <artifactItem>
                                    <groupId>org.json4s</groupId>
                                    <artifactId>json4s-native_2.10</artifactId>
                                    <version>${json.version}</version>
                                </artifactItem>
                                <artifactItem>
                                    <groupId>org.json4s</groupId>
                                    <artifactId>json4s-core_2.10</artifactId>
                                    <version>${json.version}</version>
                                </artifactItem>
                                <artifactItem>
                                    <groupId>org.json4s</groupId>
                                    <artifactId>json4s-ast_2.10</artifactId>
                                    <version>${json.version}</version>
                                </artifactItem>
                                <artifactItem>
                                    <groupId>${project.groupId}</groupId>
                                    <artifactId>atlas-client</artifactId>
                                    <version>${project.version}</version>
                                </artifactItem>
                                <artifactItem>
                                    <groupId>${project.groupId}</groupId>
                                    <artifactId>atlas-typesystem</artifactId>
                                    <version>${project.version}</version>
                                </artifactItem>
                                <artifactItem>
                                    <groupId>${project.groupId}</groupId>
                                    <artifactId>atlas-notification</artifactId>
                                    <version>${project.version}</version>
                                </artifactItem>
                                <artifactItem>
                                    <groupId>${project.groupId}</groupId>
                                    <artifactId>atlas-common</artifactId>
                                    <version>${project.version}</version>
                                </artifactItem>
                                <artifactItem>
                                    <groupId>org.scala-lang</groupId>
                                    <artifactId>scala-compiler</artifactId>
                                    <version>${scala.version}</version>
                                </artifactItem>
                                <artifactItem>
                                    <groupId>org.scala-lang</groupId>
                                    <artifactId>scala-reflect</artifactId>
                                    <version>${scala.version}</version>
                                </artifactItem>
                                <artifactItem>
                                    <groupId>org.scala-lang</groupId>
                                    <artifactId>scala-library</artifactId>
                                    <version>${scala.version}</version>
                                </artifactItem>
                                <artifactItem>
                                    <groupId>org.scala-lang</groupId>
                                    <artifactId>scalap</artifactId>
                                    <version>${scala.version}</version>
                                </artifactItem>
                                <artifactItem>
                                    <groupId>com.google.inject.extensions</groupId>
                                    <artifactId>guice-multibindings</artifactId>
                                    <version>${guice.version}</version>
                                </artifactItem>
                                <artifactItem>
                                    <groupId>org.apache.kafka</groupId>
                                    <artifactId>kafka_${scala.binary.version}</artifactId>
                                    <version>${kafka.version}</version>
                                </artifactItem>
                                <artifactItem>
                                    <groupId>org.apache.kafka</groupId>
                                    <artifactId>kafka-clients</artifactId>
                                    <version>${kafka.version}</version>
                                </artifactItem>
                            </artifactItems>
                        </configuration>
                    </execution>
                </executions>
            </plugin>

            <plugin>
                <groupId>org.eclipse.jetty</groupId>
                <artifactId>jetty-maven-plugin</artifactId>
                <configuration>
                    <skip>${skipTests}</skip>
                    <!--only skip int tests -->
                    <httpConnector>
<<<<<<< HEAD
                        <port>21000</port>
=======
                        <port>31000</port>
>>>>>>> 6a63f715
                        <idleTimeout>60000</idleTimeout>
                    </httpConnector>
                    <war>../../webapp/target/atlas-webapp-${project.version}.war</war>
                    <daemon>true</daemon>
                    <webApp>
                        <contextPath>/</contextPath>
                        <descriptor>../../webapp/src/test/webapp/WEB-INF/web.xml</descriptor>
                    </webApp>
                    <useTestScope>true</useTestScope>
                    <systemProperties>
                        <systemProperty>
                            <name>log4j.configuration</name>
                            <value>atlas-log4j.xml</value>
                        </systemProperty>
                        <systemProperty>
                            <name>atlas.log.dir</name>
                            <value>${project.build.directory}/logs</value>
                        </systemProperty>
                        <systemProperty>
<<<<<<< HEAD
                            <name>atlas.conf</name>
                            <value>${project.build.directory}/test-classes</value>
                        </systemProperty>
                        <systemProperty>
                            <name>log4j.configuration</name>
                            <value>atlas-log4j.xml</value>
=======
                            <name>atlas.data</name>
                            <value>${project.build.directory}/data</value>
>>>>>>> 6a63f715
                        </systemProperty>
                    </systemProperties>
                    <stopKey>atlas-stop</stopKey>
                    <stopPort>31001</stopPort>
                </configuration>
                <executions>
                    <execution>
                        <id>start-jetty</id>
                        <phase>pre-integration-test</phase>
                        <goals>
                            <goal>deploy-war</goal>
                        </goals>
                        <configuration>
                            <daemon>true</daemon>
                        </configuration>
                    </execution>
                    <execution>
                        <id>stop-jetty</id>
                        <phase>post-integration-test</phase>
                        <goals>
                            <goal>stop</goal>
                        </goals>
                    </execution>
                </executions>
            </plugin>

            <plugin>
                <groupId>org.apache.maven.plugins</groupId>
                <artifactId>maven-site-plugin</artifactId>
                <dependencies>
                    <dependency>
                        <groupId>org.apache.maven.doxia</groupId>
                        <artifactId>doxia-module-twiki</artifactId>
                        <version>1.3</version>
                    </dependency>
                </dependencies>
                <executions>
                    <execution>
                        <goals>
                            <goal>site</goal>
                        </goals>
                        <phase>prepare-package</phase>
                    </execution>
                </executions>
                <configuration>
                    <generateProjectInfo>false</generateProjectInfo>
                    <generateReports>false</generateReports>
                </configuration>
            </plugin>
        </plugins>
    </build>
</project><|MERGE_RESOLUTION|>--- conflicted
+++ resolved
@@ -98,14 +98,11 @@
             <artifactId>atlas-client</artifactId>
         </dependency>
 
-<<<<<<< HEAD
-=======
         <dependency>
             <groupId>org.apache.atlas</groupId>
             <artifactId>atlas-notification</artifactId>
         </dependency>
 
->>>>>>> 6a63f715
         <!-- to bring up atlas server for integration tests -->
         <dependency>
             <groupId>org.apache.atlas</groupId>
@@ -130,14 +127,11 @@
         </dependency>
 
         <dependency>
-<<<<<<< HEAD
-=======
             <groupId>org.mockito</groupId>
             <artifactId>mockito-all</artifactId>
         </dependency>
 
         <dependency>
->>>>>>> 6a63f715
             <groupId>org.eclipse.jetty</groupId>
             <artifactId>jetty-server</artifactId>
             <scope>test</scope>
@@ -282,11 +276,7 @@
                     <skip>${skipTests}</skip>
                     <!--only skip int tests -->
                     <httpConnector>
-<<<<<<< HEAD
-                        <port>21000</port>
-=======
                         <port>31000</port>
->>>>>>> 6a63f715
                         <idleTimeout>60000</idleTimeout>
                     </httpConnector>
                     <war>../../webapp/target/atlas-webapp-${project.version}.war</war>
@@ -306,17 +296,8 @@
                             <value>${project.build.directory}/logs</value>
                         </systemProperty>
                         <systemProperty>
-<<<<<<< HEAD
-                            <name>atlas.conf</name>
-                            <value>${project.build.directory}/test-classes</value>
-                        </systemProperty>
-                        <systemProperty>
-                            <name>log4j.configuration</name>
-                            <value>atlas-log4j.xml</value>
-=======
                             <name>atlas.data</name>
                             <value>${project.build.directory}/data</value>
->>>>>>> 6a63f715
                         </systemProperty>
                     </systemProperties>
                     <stopKey>atlas-stop</stopKey>
