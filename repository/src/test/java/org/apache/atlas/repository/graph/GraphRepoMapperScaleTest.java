--- conflicted
+++ resolved
@@ -19,30 +19,15 @@
 package org.apache.atlas.repository.graph;
 
 import com.thinkaurelius.titan.core.TitanGraph;
-import com.thinkaurelius.titan.core.TitanGraphQuery;
 import com.thinkaurelius.titan.core.TitanIndexQuery;
-<<<<<<< HEAD
-import com.thinkaurelius.titan.core.schema.TitanGraphIndex;
-import com.thinkaurelius.titan.diskstorage.BackendException;
-import com.thinkaurelius.titan.diskstorage.configuration.ReadConfiguration;
-import com.thinkaurelius.titan.diskstorage.configuration.backend.CommonsConfiguration;
-import com.thinkaurelius.titan.graphdb.configuration.GraphDatabaseConfiguration;
-=======
 import com.thinkaurelius.titan.core.util.TitanCleanup;
->>>>>>> 6a63f715
 import com.tinkerpop.blueprints.Compare;
-import com.tinkerpop.blueprints.Edge;
 import com.tinkerpop.blueprints.GraphQuery;
 import com.tinkerpop.blueprints.Predicate;
 import com.tinkerpop.blueprints.Vertex;
 import org.apache.atlas.GraphTransaction;
-<<<<<<< HEAD
-import org.apache.atlas.TestUtils;
-import org.apache.atlas.repository.BaseTest;
-=======
 import org.apache.atlas.RepositoryMetadataModule;
 import org.apache.atlas.TestUtils;
->>>>>>> 6a63f715
 import org.apache.atlas.repository.Constants;
 import org.apache.atlas.typesystem.ITypedReferenceableInstance;
 import org.apache.atlas.typesystem.Referenceable;
@@ -51,11 +36,6 @@
 import org.apache.atlas.typesystem.types.IDataType;
 import org.apache.atlas.typesystem.types.Multiplicity;
 import org.apache.atlas.typesystem.types.TypeSystem;
-<<<<<<< HEAD
-import org.apache.atlas.typesystem.types.utils.TypesUtil;
-import org.apache.commons.io.FileUtils;
-=======
->>>>>>> 6a63f715
 import org.testng.Assert;
 import org.testng.annotations.AfterClass;
 import org.testng.annotations.BeforeClass;
@@ -64,14 +44,8 @@
 
 import javax.inject.Inject;
 import java.util.ArrayList;
-<<<<<<< HEAD
-import java.util.Date;
-import java.util.Map;
-import java.util.Random;
-=======
 import java.util.Collection;
 import java.util.Date;
->>>>>>> 6a63f715
 
 @Test
 @Guice(modules = RepositoryMetadataModule.class)
@@ -146,15 +120,9 @@
         searchWithOutIndex(Constants.ENTITY_TYPE_PROPERTY_KEY, "column_type");
         searchWithOutIndex(Constants.ENTITY_TYPE_PROPERTY_KEY, TestUtils.TABLE_TYPE);
 
-<<<<<<< HEAD
-        searchWithOutIndex("hive_table_type.name", "bar-999");
-        searchWithIndex("hive_table_type.name", "bar-999");
-        searchWithIndex("hive_table_type.created", Compare.GREATER_THAN_EQUAL, TestUtils.TEST_DATE_IN_LONG, 1000);
-=======
         searchWithOutIndex("hive_table.name", "bar-999");
         searchWithIndex("hive_table.name", "bar-999");
         searchWithIndex("hive_table.created", Compare.GREATER_THAN_EQUAL, TestUtils.TEST_DATE_IN_LONG, 1000);
->>>>>>> 6a63f715
 
         for (int index = 500; index < 600; index++) {
             searchWithIndex("hive_table.name", "bar-" + index);
@@ -189,7 +157,6 @@
         } finally {
             System.out.println("Search on [" + key + "=" + value + "] returned results: " + count + ", took " + (
                 System.currentTimeMillis() - start) + " ms");
-<<<<<<< HEAD
         }
     }
 
@@ -209,87 +176,6 @@
         }
     }
 
-    private void createHiveTypes() throws Exception {
-        HierarchicalTypeDefinition<ClassType> databaseTypeDefinition = TypesUtil
-                .createClassTypeDef(DATABASE_TYPE, ImmutableList.<String>of(),
-                        TypesUtil.createUniqueRequiredAttrDef("name", DataTypes.STRING_TYPE),
-                        TypesUtil.createRequiredAttrDef("description", DataTypes.STRING_TYPE));
-
-        StructTypeDefinition structTypeDefinition = new StructTypeDefinition("hive_serde_type",
-                new AttributeDefinition[]{TypesUtil.createRequiredAttrDef("name", DataTypes.STRING_TYPE),
-                        TypesUtil.createRequiredAttrDef("serde", DataTypes.STRING_TYPE)});
-
-        EnumValue values[] = {new EnumValue("MANAGED", 1), new EnumValue("EXTERNAL", 2),};
-
-        EnumTypeDefinition enumTypeDefinition = new EnumTypeDefinition("table_type", values);
-        final EnumType enumType = typeSystem.defineEnumType(enumTypeDefinition);
-
-        HierarchicalTypeDefinition<ClassType> columnsDefinition = TypesUtil
-                .createClassTypeDef("hive_column_type", ImmutableList.<String>of(),
-                        TypesUtil.createRequiredAttrDef("name", DataTypes.STRING_TYPE),
-                        TypesUtil.createRequiredAttrDef("type", DataTypes.STRING_TYPE));
-
-        StructTypeDefinition partitionDefinition = new StructTypeDefinition("hive_partition_type",
-                new AttributeDefinition[]{TypesUtil.createRequiredAttrDef("name", DataTypes.STRING_TYPE),});
-
-        HierarchicalTypeDefinition<ClassType> tableTypeDefinition = TypesUtil
-                .createClassTypeDef(TABLE_TYPE, ImmutableList.<String>of(),
-                        TypesUtil.createUniqueRequiredAttrDef("name", DataTypes.STRING_TYPE),
-                        TypesUtil.createRequiredAttrDef("description", DataTypes.STRING_TYPE),
-                        TypesUtil.createRequiredAttrDef("type", DataTypes.STRING_TYPE),
-                        TypesUtil.createOptionalAttrDef("created", DataTypes.DATE_TYPE),
-                        // enum
-                        new AttributeDefinition("tableType", "table_type", Multiplicity.REQUIRED, false, null),
-                        // array of strings
-                        new AttributeDefinition("columnNames",
-                                String.format("array<%s>", DataTypes.STRING_TYPE.getName()), Multiplicity.COLLECTION,
-                                false, null),
-                        // array of classes
-                        new AttributeDefinition("columns", String.format("array<%s>", "hive_column_type"),
-                                Multiplicity.COLLECTION, true, null),
-                        // array of structs
-                        new AttributeDefinition("partitions", String.format("array<%s>", "hive_partition_type"),
-                                Multiplicity.COLLECTION, true, null),
-                        // struct reference
-                        new AttributeDefinition("serde1", "hive_serde_type", Multiplicity.REQUIRED, false, null),
-                        new AttributeDefinition("serde2", "hive_serde_type", Multiplicity.REQUIRED, false, null),
-                        // class reference
-                        new AttributeDefinition("database", DATABASE_TYPE, Multiplicity.REQUIRED, true, null));
-
-        HierarchicalTypeDefinition<TraitType> classificationTypeDefinition =
-                TypesUtil.createTraitTypeDef("pii_type", ImmutableList.<String>of());
-
-        Map<String, IDataType> types = typeSystem
-                .defineTypes(ImmutableList.<EnumTypeDefinition>of(), ImmutableList.of(structTypeDefinition, partitionDefinition),
-                        ImmutableList.of(classificationTypeDefinition),
-                        ImmutableList.of(databaseTypeDefinition, columnsDefinition, tableTypeDefinition));
-
-
-        ArrayList<IDataType> typesAdded = new ArrayList<IDataType>();
-        typesAdded.add(enumType);
-        typesAdded.addAll(types.values());
-        searchIndexer.onAdd(typesAdded);
-=======
-        }
-    }
-
-    private void  searchWithIndex(String key, Predicate searchPredicate, Object value, int expectedResults) {
-        TitanGraph graph = graphProvider.get();
-        long start = System.currentTimeMillis();
-        int count = 0;
-        try {
-            GraphQuery query = graph.query().has(key, searchPredicate, value);
-            for (Vertex ignored : query.vertices()) {
-                count++;
-            }
-        } finally {
-            System.out.println("Search on [" + key + "=" + value + "] returned results: " + count + ", took " + (
-                    System.currentTimeMillis() - start) + " ms");
-            Assert.assertEquals(count, expectedResults);
-        }
->>>>>>> 6a63f715
-    }
-
     private ITypedReferenceableInstance createHiveTableInstance(Referenceable databaseInstance, int uberIndex)
     throws Exception {
 
@@ -297,11 +183,7 @@
         tableInstance.set("name", TABLE_NAME + "-" + uberIndex);
         tableInstance.set("description", "bar table" + "-" + uberIndex);
         tableInstance.set("type", "managed");
-<<<<<<< HEAD
-        tableInstance.set("created", new Date(BaseTest.TEST_DATE_IN_LONG));
-=======
         tableInstance.set("created", new Date(TestUtils.TEST_DATE_IN_LONG));
->>>>>>> 6a63f715
         tableInstance.set("tableType", 1); // enum
 
         // refer to an existing class
