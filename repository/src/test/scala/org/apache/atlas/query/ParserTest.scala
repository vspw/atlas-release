--- conflicted
+++ resolved
@@ -85,12 +85,7 @@
     }
 
   @Test def testList: Unit = {
-<<<<<<< HEAD
-    val p = new QueryParser
-    println(p(
-=======
     println(QueryParser.apply(
->>>>>>> 6a63f715
       "Partition as p where values = ['2015-01-01']," +
         " table where name = 'tableoq8ty'," +
         " db where name = 'default' and clusterName = 'test'").right.get.toString
