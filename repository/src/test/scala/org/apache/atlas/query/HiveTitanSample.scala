/*
 * Licensed to the Apache Software Foundation (ASF) under one
 * or more contributor license agreements.  See the NOTICE file
 * distributed with this work for additional information
 * regarding copyright ownership.  The ASF licenses this file
 * to you under the Apache License, Version 2.0 (the
 * "License"); you may not use this file except in compliance
 * with the License.  You may obtain a copy of the License at
 *
 *     http://www.apache.org/licenses/LICENSE-2.0
 *
 * Unless required by applicable law or agreed to in writing, software
 * distributed under the License is distributed on an "AS IS" BASIS,
 * WITHOUT WARRANTIES OR CONDITIONS OF ANY KIND, either express or implied.
 * See the License for the specific language governing permissions and
 * limitations under the License.
 */

package org.apache.atlas.query

import java.io.File
<<<<<<< HEAD
import java.util.{Date, UUID}
=======
>>>>>>> 6a63f715
import java.util.concurrent.atomic.AtomicInteger
import java.util.{Date, UUID}
import javax.script.{Bindings, ScriptEngine, ScriptEngineManager}

import com.thinkaurelius.titan.core.TitanGraph
import org.apache.atlas.repository.Constants
import org.apache.atlas.repository.graph.TitanGraphProvider
import org.apache.atlas.TestUtils
import org.apache.commons.io.FileUtils

import scala.collection.mutable.ArrayBuffer

object HiveTitanSample {

    private var nextVertexId: AtomicInteger = new AtomicInteger(0)
    private var nextEdgeId: AtomicInteger = new AtomicInteger(1000)

    trait Vertex {
        val _id: String

        def id = _id
        val __version = 0
        val __guid = s"""${UUID.randomUUID()}""".stripMargin

        def addEdge(to: Vertex, label: String, edges: ArrayBuffer[String]): Int = {
            val edgeId = nextEdgeId.incrementAndGet();
            edges +=
                s"""{"_id" : "${edgeId}", "_type" : "edge", "_inV" : "${to.id}", "_outV" : "$id", "_label" : "$label"}"""
            edgeId
        }

        def toGSon(vertices: ArrayBuffer[String],
                   edges: ArrayBuffer[String]): Unit = {

            val sb = new StringBuilder
            sb.append( s"""{"${Constants.ENTITY_TYPE_PROPERTY_KEY}" : "${this.getClass.getSimpleName}", "_type" : "vertex"""")

            this.getClass.getDeclaredFields filter (_.getName != "traits") foreach { f =>
                f.setAccessible(true)
                val fV = f.get(this)
                val convertedVal = fV match {
                    case _: String => s""""$fV""""
                    case ls: List[_] if isPrimitiveType(ls) =>
                            s"""["${ls.mkString(",")}"]"""
                    case d: Date => d.getTime
                    case _ => fV
                }

                convertedVal match {
                    case x: Vertex => addEdge(x, s"__${this.getClass.getSimpleName}.${f.getName}", edges)
                    case l: List[_] => val edgeList = l.map(x =>
                        s""""${addEdge(x.asInstanceOf[Vertex], s"__${this.getClass.getSimpleName}.${f.getName}", edges)}""""
                    )
                    if(l.head.isInstanceOf[Struct]) {
                        sb.append( s""", "${this.getClass.getSimpleName}.${f.getName}" : ${edgeList.mkString("[", ",", "]")}""")
                    }
                    case _ => sb.append( s""", "${f.getName}" : $convertedVal""")
                        sb.append( s""", "${this.getClass.getSimpleName}.${f.getName}" : $convertedVal""")
                }
            }

            this.getClass.getDeclaredFields filter (_.getName == "traits") foreach { f =>
                f.setAccessible(true)
                var traits = f.get(this).asInstanceOf[Option[List[Trait]]]

                if (traits.isDefined) {
                    val fV = traits.get.map(_.getClass.getSimpleName).mkString(",")
                    sb.append( s""", "${Constants.TRAIT_NAMES_PROPERTY_KEY}" : "$fV"""")
                }
            }

            sb.append("}")
            vertices += sb.toString()
        }

        def isPrimitiveType(ls: List[_]) : Boolean = {
            ls.head match {
                case _: String => true
                case _: Byte => true
                case _: Short => true
                case _: Int => true
                case _: Long => true
                case _: Float => true
                case _: Double => true
                case _: BigDecimal => true
                case _: BigInt => true
                case _: Boolean => true
                case default => false
            }
        }
    }

    trait Trait extends Vertex

    trait Struct extends Vertex

    trait Instance extends Vertex {
        val traits: Option[List[Trait]]

        override def toGSon(vertices: ArrayBuffer[String],
                            edges: ArrayBuffer[String]): Unit = {
            super.toGSon(vertices, edges)

            if (traits.isDefined) {
                traits.get foreach { t =>
                    t.toGSon(vertices, edges)
                    addEdge(t, s"${this.getClass.getSimpleName}.${t.getClass.getSimpleName}", edges)
                }
            }
        }

    }

    case class JdbcAccess(_id: String = "" + nextVertexId.incrementAndGet()) extends Trait

    case class PII(_id: String = "" + nextVertexId.incrementAndGet()) extends Trait

    case class Dimension(_id: String = "" + nextVertexId.incrementAndGet()) extends Trait

    case class Metric(_id: String = "" + nextVertexId.incrementAndGet()) extends Trait

    case class ETL(_id: String = "" + nextVertexId.incrementAndGet()) extends Trait


    case class DB(name: String, owner: String, createTime: Int, clusterName: String, traits: Option[List[Trait]] = None,
                  _id: String = "" + nextVertexId.incrementAndGet()) extends Instance

    case class HiveOrder(col: String, order: Int,
                  _id: String = "" + nextVertexId.incrementAndGet()) extends Struct

    case class StorageDescriptor(inputFormat: String, outputFormat: String,
                                 sortCols: List[Struct], _id: String = "" + nextVertexId.incrementAndGet()) extends Struct {

        override def toGSon(vertices: ArrayBuffer[String],
                   edges: ArrayBuffer[String]): Unit = {
            sortCols.foreach(_.toGSon(vertices, edges))
            super.toGSon(vertices, edges)
        }
    }

    case class Column(name: String, dataType: String, sd: StorageDescriptor,
                      traits: Option[List[Trait]] = None,
                      _id: String = "" + nextVertexId.incrementAndGet()) extends Instance

    case class Table(name: String, db: DB, sd: StorageDescriptor,
                     created: Date,
                     traits: Option[List[Trait]] = None,
                     _id: String = "" + nextVertexId.incrementAndGet()) extends Instance

    case class TableDef(name: String, db: DB, sd: StorageDescriptor,
                        columns: List[(String, String, Option[List[Trait]])],
                        traits: Option[List[Trait]] = None,
                        created: Option[Date] = None) {
        val createdDate : Date = created match {
            case Some(x) => x
            case None => new Date(TestUtils.TEST_DATE_IN_LONG)
        }

        val colDefs = columns map { c =>
            Column(c._1, c._2, sd, c._3)
        }
        val tablDef = Table(name, db, sd, createdDate, traits)

        def toGSon(vertices: ArrayBuffer[String],
                   edges: ArrayBuffer[String]): Unit = {
            sd.toGSon(vertices, edges)
            colDefs foreach {
                _.toGSon(vertices, edges)
            }
            tablDef.toGSon(vertices, edges)
        }
    }

    case class Partition(values: List[String], table: Table, traits: Option[List[Trait]] = None,
                  _id: String = "" + nextVertexId.incrementAndGet()) extends Instance

    case class LoadProcess(name: String, inputTables: List[Vertex],
                           outputTable: Vertex,
                           traits: Option[List[Trait]] = None,
                           _id: String = "" + nextVertexId.incrementAndGet()) extends Instance

    case class View(name: String, db: DB, inputTables: List[Vertex],
                    traits: Option[List[Trait]] = None,
                    _id: String = "" + nextVertexId.incrementAndGet()) extends Instance

    val salesDB = DB("Sales", "John ETL", 1000, "test")
    val salesFact = TableDef("sales_fact",
        salesDB,
        StorageDescriptor("TextInputFormat",
            "TextOutputFormat", List(HiveOrder("customer_id", 0))),
        List(
            ("time_id", "int", None),
            ("product_id", "int", None),
            ("customer_id", "int", None),
            ("created", "date", None),
            ("sales", "double", Some(List(Metric())))
        ))
    val productDim = TableDef("product_dim",
        salesDB,
        StorageDescriptor("TextInputFormat",
            "TextOutputFormat", List(HiveOrder("product_id", 0))),
        List(
            ("product_id", "int", None),
            ("product_name", "string", None),
            ("brand_name", "string", None)
        ),
        Some(List(Dimension())))
    val timeDim = TableDef("time_dim",
        salesDB,
        StorageDescriptor("TextInputFormat",
            "TextOutputFormat", List(HiveOrder("time_id", 0))),
        List(
            ("time_id", "int", None),
            ("dayOfYear", "int", None),
            ("weekDay", "string", None)
        ),
        Some(List(Dimension())))
    val customerDim = TableDef("customer_dim",
        salesDB,
        StorageDescriptor("TextInputFormat",
            "TextOutputFormat", List(HiveOrder("customer_id", 0))),
        List(
            ("customer_id", "int", None),
            ("name", "int", None),
            ("address", "string", Some(List(PII())))
        ),
        Some(List(Dimension())))

    val reportingDB = DB("Reporting", "Jane BI", 1500, "test")
    val salesFactDaily = TableDef("sales_fact_daily_mv",
        reportingDB,
        StorageDescriptor("TextInputFormat",
            "TextOutputFormat", List(HiveOrder("customer_id", 0))),
        List(
            ("time_id", "int", None),
            ("product_id", "int", None),
            ("customer_id", "int", None),
            ("sales", "double", Some(List(Metric())))
        ))
    val loadSalesFactDaily = LoadProcess("loadSalesDaily",
        List(salesFact.tablDef, timeDim.tablDef), salesFactDaily.tablDef,
        Some(List(ETL())))


    val productDimView = View("product_dim_view", reportingDB,
        List(productDim.tablDef),
        Some(List(Dimension(), JdbcAccess())))

    val customerDimView = View("customer_dim_view", reportingDB,
        List(customerDim.tablDef),
        Some(List(Dimension(), JdbcAccess())))

    val salesFactMonthly = TableDef("sales_fact_monthly_mv",
        reportingDB,
        StorageDescriptor("TextInputFormat",
            "TextOutputFormat", List(HiveOrder("customer_id", 0))),
        List(
            ("time_id", "int", None),
            ("product_id", "int", None),
            ("customer_id", "int", None),
            ("sales", "double", Some(List(Metric())))
        ))
    val loadSalesFactMonthly = LoadProcess("loadSalesMonthly",
        List(salesFactDaily.tablDef), salesFactMonthly.tablDef,
        Some(List(ETL())))

    val salesDailyPartition = Partition(List("2015-01-01"),salesFactDaily.tablDef)


    val vertices: ArrayBuffer[String] = new ArrayBuffer[String]()
    val edges: ArrayBuffer[String] = new ArrayBuffer[String]()

    salesDB.toGSon(vertices, edges)
    salesFact.toGSon(vertices, edges)
    productDim.toGSon(vertices, edges)
    timeDim.toGSon(vertices, edges)
    customerDim.toGSon(vertices, edges)

    reportingDB.toGSon(vertices, edges)
    salesFactDaily.toGSon(vertices, edges)
    loadSalesFactDaily.toGSon(vertices, edges)
    productDimView.toGSon(vertices, edges)
    customerDimView.toGSon(vertices, edges)
    salesFactMonthly.toGSon(vertices, edges)
    loadSalesFactMonthly.toGSon(vertices, edges)
    salesDailyPartition.toGSon(vertices, edges)

    def toGSon(): String = {
        s"""{
        "mode":"NORMAL",
        "vertices": ${vertices.mkString("[\n\t", ",\n\t", "\n]")},
        "edges": ${edges.mkString("[\n\t", ",\n\t", "\n]")}
        }
        """.stripMargin
    }

    def writeGson(fileName: String): Unit = {
        FileUtils.writeStringToFile(new File(fileName), toGSon())
    }


    val GremlinQueries = List(
        // 1. List all DBs
        """g.V.has("typeName", "DB")""",

        // 2. List all DB nmes
        """g.V.has("typeName", "DB").name""",

        // 3. List all Tables in Reporting DB
        """g.V.has("typeName", "DB").has("name", "Reporting").inE("Table.db").outV""",
        """g.V.has("typeName", "DB").as("db").inE("Table.db").outV.and(_().back("db").has("name", "Reporting"))""",

        // 4. List all Tables in Reporting DB, list as D.name, Tbl.name
        """
    g.V.has("typeName", "DB").has("name", "Reporting").as("db").inE("Table.db").outV.as("tbl").select{it.name}{it.name}
        """.stripMargin,

        // 5. List all tables that are Dimensions and have the TextInputFormat
        """
    g.V.as("v").and(_().outE("Table.Dimension"), _().out("Table.sd").has("inputFormat", "TextInputFormat")).name
        """.stripMargin,

        // 6. List all tables that are Dimensions or have the TextInputFormat
        """
    g.V.as("v").or(_().outE("Table.Dimension"), _().out("Table.sd").has("inputFormat", "TextInputFormat")).name
        """.stripMargin,

        // 7. List tables that have at least 1 PII column
        """
    g.V.has("typeName", "Table").as("tab").out("Table.sd").in("Column.sd").as("column"). \
      out("Column.PII").select.groupBy{it.getColumn("tab")}{it.getColumn("column")}{[ "c" : it.size]}.cap.scatter.filter{it.value.c > 0}. \
      transform{it.key}.name  """.stripMargin

        // 7.a from Table as tab -> g.V.has("typeName", "Table").as("tab")
        // 7.b sd.Column as column -> out("Table.sd").in("Column.sd").as("column")
        // 7.c is PII -> out("Column.PII")
        // 7.d select tab, column -> select{it}{it}
        // 7.e groupBy tab compute count(column) as c
        // 7.f where c > 0

        // 7.a Alias(Type("Table"), "tab")
        // 7b. Field("sd", Alias(Type("Table"), "tab"))
        //     Alias(Field("Column", Field("sd", Alias(Type("Table"), "tab"))), "column")
        // 7.c Filter(is("PII"), Alias(Field("Column", Field("sd", Alias(Type("Table"), "tab"))), "column"))
        // 7.d
    )
}

object TestApp extends App with GraphUtils {

<<<<<<< HEAD
    val g: TitanGraph = new TitanGraphProvider().get();
=======
    val g: TitanGraph = TitanGraphProvider.getGraphInstance
>>>>>>> 6a63f715
    val manager: ScriptEngineManager = new ScriptEngineManager
    val engine: ScriptEngine = manager.getEngineByName("gremlin-groovy")
    val bindings: Bindings = engine.createBindings
    bindings.put("g", g)

    val hiveGraphFile = FileUtils.getTempDirectory().getPath + File.separator + System.nanoTime() + ".gson"
    HiveTitanSample.writeGson(hiveGraphFile)
    bindings.put("hiveGraphFile", hiveGraphFile)

    try {
        engine.eval("g.loadGraphSON(hiveGraphFile)", bindings)

        println(engine.eval("g.V.typeName.toList()", bindings))

        HiveTitanSample.GremlinQueries.foreach { q =>
            println(q)
            println("Result: " + engine.eval(q + ".toList()", bindings))
        }
    } finally {
        g.shutdown()
    }
}<|MERGE_RESOLUTION|>--- conflicted
+++ resolved
@@ -19,10 +19,6 @@
 package org.apache.atlas.query
 
 import java.io.File
-<<<<<<< HEAD
-import java.util.{Date, UUID}
-=======
->>>>>>> 6a63f715
 import java.util.concurrent.atomic.AtomicInteger
 import java.util.{Date, UUID}
 import javax.script.{Bindings, ScriptEngine, ScriptEngineManager}
@@ -373,11 +369,7 @@
 
 object TestApp extends App with GraphUtils {
 
-<<<<<<< HEAD
-    val g: TitanGraph = new TitanGraphProvider().get();
-=======
     val g: TitanGraph = TitanGraphProvider.getGraphInstance
->>>>>>> 6a63f715
     val manager: ScriptEngineManager = new ScriptEngineManager
     val engine: ScriptEngine = manager.getEngineByName("gremlin-groovy")
     val bindings: Bindings = engine.createBindings
