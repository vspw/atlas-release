--- conflicted
+++ resolved
@@ -324,17 +324,9 @@
         return propertyKey;
     }
 
-<<<<<<< HEAD
-    private boolean checkIfMixedIndexApplicable(Class propertyClass) {
-        if (propertyClass == Boolean.class || propertyClass == BigDecimal.class || propertyClass == BigInteger.class) {
-            return false;
-        }
-        return true;
-=======
     private boolean checkIfMixedIndexApplicable(Class propertyClass, Cardinality cardinality) {
         return !(MIXED_INDEX_EXCLUSIONS.contains(propertyClass) || cardinality == Cardinality.LIST || cardinality ==
                 Cardinality.SET);
->>>>>>> 6a63f715
     }
 
     public void commit() throws IndexException {
