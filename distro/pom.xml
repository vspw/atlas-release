<?xml version="1.0" encoding="UTF-8"?>
<!--
  ~ Licensed to the Apache Software Foundation (ASF) under one
  ~ or more contributor license agreements.  See the NOTICE file
  ~ distributed with this work for additional information
  ~ regarding copyright ownership.  The ASF licenses this file
  ~ to you under the Apache License, Version 2.0 (the
  ~ "License"); you may not use this file except in compliance
  ~ with the License.  You may obtain a copy of the License at
  ~
  ~     http://www.apache.org/licenses/LICENSE-2.0
  ~
  ~ Unless required by applicable law or agreed to in writing, software
  ~ distributed under the License is distributed on an "AS IS" BASIS,
  ~ WITHOUT WARRANTIES OR CONDITIONS OF ANY KIND, either express or implied.
  ~ See the License for the specific language governing permissions and
  ~ limitations under the License.
  -->
<project xmlns="http://maven.apache.org/POM/4.0.0" xmlns:xsi="http://www.w3.org/2001/XMLSchema-instance" xsi:schemaLocation="http://maven.apache.org/POM/4.0.0 http://maven.apache.org/xsd/maven-4.0.0.xsd">
    <modelVersion>4.0.0</modelVersion>

    <parent>
        <artifactId>apache-atlas</artifactId>
        <groupId>org.apache.atlas</groupId>
        <version>0.7-incubating-SNAPSHOT</version>
        <relativePath>../pom.xml</relativePath>
    </parent>
    <artifactId>atlas-distro</artifactId>
    <description>Apache Atlas Distribution</description>
    <name>Apache Atlas Distribution</name>

    <!-- by default configure hbase and solr with the distribution -->
    <properties>
<<<<<<< HEAD
        <hbase.pkg.version>1.1.2</hbase.pkg.version>
        <hbase.dir>${project.build.directory}/hbase</hbase.dir>
        <hbase.tar>http://archive.apache.org/dist/hbase/${hbase.pkg.version}/hbase-${hbase.pkg.version}-bin.tar.gz</hbase.tar>
        <hbase.folder>hbase-${hbase.pkg.version}</hbase.folder>
=======
>>>>>>> d41e549f

        <titan.storage.backend>hbase</titan.storage.backend>
        <titan.storage.properties>#Hbase
#For standalone mode , specify localhost
#for distributed mode, specify zookeeper quorum here - For more information refer http://s3.thinkaurelius.com/docs/titan/current/hbase.html#_remote_server_mode_2
atlas.graph.storage.hostname=
atlas.graph.storage.hbase.regions-per-server=1
atlas.graph.storage.lock.wait-time=10000
        </titan.storage.properties>
        <titan.index.backend>solr5</titan.index.backend>
        <titan.index.properties>#Solr
#Solr cloud mode properties
atlas.graph.index.search.solr.mode=cloud
atlas.graph.index.search.solr.zookeeper-url=

#Solr http mode properties
#atlas.graph.index.search.solr.mode=http
#atlas.graph.index.search.solr.http-urls=http://localhost:8983/solr
        </titan.index.properties>
        <hbase.embedded>false</hbase.embedded>
        <solr.embedded>false</solr.embedded>
    </properties>

    <profiles>
        <profile>
            <id>Windows</id>
            <activation>
                <os>
                    <family>windows</family>
                </os>
            </activation>
            <properties>
                <python.path.l>
                    ${project.basedir}\src\bin;${project.basedir}\src\test\python\scripts;${project.basedir}\src\test\mock
                </python.path.l>
            </properties>
        </profile>

        <profile>
            <id>Linux</id>
            <activation>
                <os>
                    <family>!windows</family>
                </os>
            </activation>
            <properties>
                <python.path.l>
                    ${project.basedir}/src/bin:${project.basedir}/src/test/mock:${project.basedir}/src/test/python/scripts
                </python.path.l>
            </properties>
        </profile>

        <profile>
            <id>dist</id>
            <activation>
                <activeByDefault>false</activeByDefault>
            </activation>
            <build>
                <plugins>
                    <plugin>
                        <artifactId>maven-assembly-plugin</artifactId>
                        <executions>
                            <execution>
                                <goals>
                                    <goal>single</goal>
                                </goals>
                                <phase>package</phase>
                                <configuration>
                                    <descriptors>
                                        <descriptor>src/main/assemblies/standalone-package.xml</descriptor>
                                        <descriptor>src/main/assemblies/src-package.xml</descriptor>
                                    </descriptors>
                                    <finalName>apache-atlas-${project.version}</finalName>
                                    <tarLongFileMode>gnu</tarLongFileMode>
                                </configuration>
                            </execution>
                        </executions>
                    </plugin>
                </plugins>
            </build>
        </profile>
        <!-- profile to configure berkeley and elasticsearch with the distribution -->
        <profile>
            <id>berkeley-elasticsearch</id>
            <activation>
                <activeByDefault>false</activeByDefault>
            </activation>
            <properties>
                <titan.storage.backend>berkeleyje</titan.storage.backend>
                <titan.storage.properties>#Berkeley
atlas.graph.storage.directory=${sys:atlas.home}/data/berkley
                </titan.storage.properties>
                <titan.index.backend>elasticsearch</titan.index.backend>
                <titan.index.properties>#ElasticSearch
atlas.graph.index.search.directory=${sys:atlas.home}/data/es
atlas.graph.index.search.elasticsearch.client-only=false
atlas.graph.index.search.elasticsearch.local-mode=true
atlas.graph.index.search.elasticsearch.create.sleep=2000
                </titan.index.properties>
            </properties>
        </profile>

        <!-- profile to configure berkeley and elasticsearch with the distribution -->
        <profile>
            <id>external-hbase-solr</id>
            <activation>
                <activeByDefault>true</activeByDefault>
            </activation>
        </profile>

        <!-- profile to package and configure embedded hbase and solr with the distribution -->
        <profile>
            <id>embedded-hbase-solr</id>
            <activation>
                <activeByDefault>false</activeByDefault>
            </activation>
            <properties>
                <titan.storage.properties>#Hbase
#For standalone mode , specify localhost
#for distributed mode, specify zookeeper quorum here - For more information refer http://s3.thinkaurelius.com/docs/titan/current/hbase.html#_remote_server_mode_2
atlas.graph.storage.hostname=localhost
atlas.graph.storage.hbase.regions-per-server=1
atlas.graph.storage.lock.wait-time=10000
                </titan.storage.properties>
                <titan.index.properties>#Solr
#Solr cloud mode properties
atlas.graph.index.search.solr.mode=cloud
atlas.graph.index.search.solr.zookeeper-url=localhost:2181

#Solr http mode properties
#atlas.graph.index.search.solr.mode=http
#atlas.graph.index.search.solr.http-urls=http://localhost:8983/solr
                </titan.index.properties>

                <hbase.embedded>true</hbase.embedded>
                <solr.embedded>true</solr.embedded>

                <hbase.dir>${project.build.directory}/hbase</hbase.dir>
                <hbase.tar>http://archive.apache.org/dist/hbase/${hbase.version}/hbase-${hbase.version}-bin.tar.gz</hbase.tar>
                <hbase.folder>hbase-${hbase.version}</hbase.folder>

                <solr.dir>${project.build.directory}/solr</solr.dir>
                <solr.tar>http://archive.apache.org/dist/lucene/solr/${solr.version}/solr-${solr.version}.tgz</solr.tar>
                <solr.folder>solr-${solr.version}</solr.folder>
            </properties>
            <build>
                <plugins>
                    <plugin>
                        <groupId>org.apache.maven.plugins</groupId>
                        <artifactId>maven-antrun-plugin</artifactId>
                        <version>1.7</version>
                        <executions>
                            <!-- package hbase -->
                            <execution>
                                <id>hbase</id>
                                <phase>generate-resources</phase>
                                <goals>
                                    <goal>run</goal>
                                </goals>
                                <configuration>
                                    <target name="Download HBase">
                                        <mkdir dir="${hbase.dir}"/>
                                        <mkdir dir="${project.basedir}/hbase"/>
                                        <get
                                            src="${hbase.tar}"
                                            dest="${project.basedir}/hbase/${hbase.folder}.tar.gz"
                                            usetimestamp="true"
                                            verbose="true" skipexisting="true"
                                        />
                                        <untar
                                            src="${project.basedir}/hbase/${hbase.folder}.tar.gz"
                                            dest="${project.build.directory}/hbase.temp"
                                            compression="gzip"
                                        />
                                        <copy todir="${hbase.dir}">
                                            <fileset dir="${project.build.directory}/hbase.temp/${hbase.folder}">
                                                <include name="**/*"/>
                                            </fileset>
                                        </copy>
                                    </target>
                                </configuration>
                            </execution>
                            <!-- package solr -->
                            <execution>
                                <id>solr</id>
                                <phase>generate-resources</phase>
                                <goals>
                                    <goal>run</goal>
                                </goals>
                                <configuration>
                                    <target name="Download SOLR">
                                        <mkdir dir="${solr.dir}"/>
                                        <mkdir dir="${project.basedir}/solr"/>
                                        <get
                                            src="${solr.tar}"
                                            dest="${project.basedir}/solr/${solr.folder}.tgz"
                                            usetimestamp="true"
                                            verbose="true" skipexisting="true"
                                        />
                                        <untar
                                            src="${project.basedir}/solr/${solr.folder}.tgz"
                                            dest="${project.build.directory}/solr.temp"
                                            compression="gzip"
                                        />
                                        <copy todir="${solr.dir}">
                                            <fileset dir="${project.build.directory}/solr.temp/${solr.folder}">
                                                <include name="**/*"/>
                                            </fileset>
                                        </copy>
                                    </target>
                                </configuration>
                            </execution>
                        </executions>
                    </plugin>
                </plugins>
            </build>
        </profile>
    </profiles>

    <build>
        <outputDirectory>target</outputDirectory>
        <resources>
            <resource>
                <directory>src/bin</directory>
                <filtering>true</filtering>
                <includes>
                    <include>**/*.py</include>
                </includes>
                <targetPath>bin</targetPath>
            </resource>
            <resource>
                <directory>src/conf</directory>
                <filtering>true</filtering>
                <targetPath>conf</targetPath>
            </resource>
        </resources>
        <plugins>
            <plugin>
                <groupId>org.codehaus.mojo</groupId>
                <artifactId>exec-maven-plugin</artifactId>
                <version>1.2.1</version>
                <inherited>false</inherited>
                <executions>
                    <execution>
                        <configuration>
                            <skip>${skipTests}</skip>
                            <executable>python</executable>
                            <workingDirectory>src/test/python</workingDirectory>
                            <arguments>
                                <argument>unitTests.py</argument>
                            </arguments>
                            <environmentVariables>
                                <PYTHONPATH>${python.path.l}</PYTHONPATH>
                            </environmentVariables>
                        </configuration>
                        <id>python-test</id>
                        <phase>test</phase>
                        <goals>
                            <goal>exec</goal>
                        </goals>
                    </execution>
                </executions>
            </plugin>
        </plugins>
    </build>

    <!--Add a dependency here to ensure this module is the final one built-->
    <dependencies>
        <dependency>
            <groupId>org.apache.atlas</groupId>
            <artifactId>storm-bridge</artifactId>
            <version>0.7-incubating-SNAPSHOT</version>
        </dependency>
    </dependencies>
</project><|MERGE_RESOLUTION|>--- conflicted
+++ resolved
@@ -31,13 +31,6 @@
 
     <!-- by default configure hbase and solr with the distribution -->
     <properties>
-<<<<<<< HEAD
-        <hbase.pkg.version>1.1.2</hbase.pkg.version>
-        <hbase.dir>${project.build.directory}/hbase</hbase.dir>
-        <hbase.tar>http://archive.apache.org/dist/hbase/${hbase.pkg.version}/hbase-${hbase.pkg.version}-bin.tar.gz</hbase.tar>
-        <hbase.folder>hbase-${hbase.pkg.version}</hbase.folder>
-=======
->>>>>>> d41e549f
 
         <titan.storage.backend>hbase</titan.storage.backend>
         <titan.storage.properties>#Hbase
