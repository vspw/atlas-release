<!--
  ~ Licensed to the Apache Software Foundation (ASF) under one
  ~ or more contributor license agreements.  See the NOTICE file
  ~ distributed with this work for additional information
  ~ regarding copyright ownership.  The ASF licenses this file
  ~ to you under the Apache License, Version 2.0 (the
  ~ "License"); you may not use this file except in compliance
  ~ with the License.  You may obtain a copy of the License at
  ~
  ~     http://www.apache.org/licenses/LICENSE-2.0
  ~
  ~ Unless required by applicable law or agreed to in writing, software
  ~ distributed under the License is distributed on an "AS IS" BASIS,
  ~ WITHOUT WARRANTIES OR CONDITIONS OF ANY KIND, either express or implied.
  ~ See the License for the specific language governing permissions and
  ~ limitations under the License.
  -->

<head>
    <meta charset="utf-8">
    <meta http-equiv="X-UA-Compatible" content="IE=edge,chrome=1">
    <meta name="viewport" content="width=device-width,initial-scale=1">

    <title>{{app.title}}</title>
    <meta http-equiv="Content-type" content="text/html;charset=UTF-8">


    <link href="/img/favicon.ico" rel="shortcut icon" type="image/x-icon">

    <link rel="stylesheet" href="/lib/bootstrap/dist/css/bootstrap.min.css">
    <link rel="stylesheet" href="/lib/font-awesome/css/font-awesome.min.css">
    <link rel="stylesheet" href="/css/sticky-footer-navbar.css">
    <link rel="stylesheet" href="/css/common.css">
    <link rel="stylesheet" href="/css/lineage.css">
    <link rel="stylesheet" href="http://maxcdn.bootstrapcdn.com/bootstrap/3.3.4/css/bootstrap.min.css">
    <script src="https://ajax.googleapis.com/ajax/libs/jquery/1.11.1/jquery.min.js"></script>
    <script src="http://maxcdn.bootstrapcdn.com/bootstrap/3.3.4/js/bootstrap.min.js"></script>
<<<<<<< HEAD
=======
    <script type="text/javascript">
        jQuery(document).ready(function ($) {
            $('#tabs').tab();
        });
    </script>
<style >




>>>>>>> cbf662db


</style>
    <!--[if lt IE 9]>
    <script src="http://html5shim.googlecode.com/svn/trunk/html5.js"></script>
    <![endif]-->
    {% block content %}
    <script type="text/javascript">
        window.user = {{JSON.stringify(user)}};
        window.renderErrors = {{JSON.stringify(renderErrors)}};
    </script>
    {% endblock %}
</head><|MERGE_RESOLUTION|>--- conflicted
+++ resolved
@@ -17,47 +17,33 @@
   -->
 
 <head>
-    <meta charset="utf-8">
-    <meta http-equiv="X-UA-Compatible" content="IE=edge,chrome=1">
-    <meta name="viewport" content="width=device-width,initial-scale=1">
+  <meta charset="utf-8">
+  <meta http-equiv="X-UA-Compatible" content="IE=edge,chrome=1">
+  <meta name="viewport" content="width=device-width,initial-scale=1">
 
-    <title>{{app.title}}</title>
-    <meta http-equiv="Content-type" content="text/html;charset=UTF-8">
+  <title>{{app.title}}</title>
+  <meta http-equiv="Content-type" content="text/html;charset=UTF-8">
 
 
-    <link href="/img/favicon.ico" rel="shortcut icon" type="image/x-icon">
+  <link href="/img/favicon.ico" rel="shortcut icon" type="image/x-icon">
 
-    <link rel="stylesheet" href="/lib/bootstrap/dist/css/bootstrap.min.css">
-    <link rel="stylesheet" href="/lib/font-awesome/css/font-awesome.min.css">
-    <link rel="stylesheet" href="/css/sticky-footer-navbar.css">
-    <link rel="stylesheet" href="/css/common.css">
-    <link rel="stylesheet" href="/css/lineage.css">
-    <link rel="stylesheet" href="http://maxcdn.bootstrapcdn.com/bootstrap/3.3.4/css/bootstrap.min.css">
-    <script src="https://ajax.googleapis.com/ajax/libs/jquery/1.11.1/jquery.min.js"></script>
-    <script src="http://maxcdn.bootstrapcdn.com/bootstrap/3.3.4/js/bootstrap.min.js"></script>
-<<<<<<< HEAD
-=======
-    <script type="text/javascript">
-        jQuery(document).ready(function ($) {
-            $('#tabs').tab();
-        });
-    </script>
-<style >
+  <link rel="stylesheet" href="/lib/bootstrap/dist/css/bootstrap.min.css">
+  <link rel="stylesheet" href="/lib/font-awesome/css/font-awesome.min.css">
+  <link rel="stylesheet" href="/css/sticky-footer-navbar.css">
+  <link rel="stylesheet" href="/css/common.css">
+  <link rel="stylesheet" href="/css/lineage.css">
+  <link rel="stylesheet" href="http://maxcdn.bootstrapcdn.com/bootstrap/3.3.4/css/bootstrap.min.css">
+  <script src="https://ajax.googleapis.com/ajax/libs/jquery/1.11.1/jquery.min.js"></script>
+  <script src="http://maxcdn.bootstrapcdn.com/bootstrap/3.3.4/js/bootstrap.min.js"></script>
 
 
-
-
->>>>>>> cbf662db
-
-
-</style>
-    <!--[if lt IE 9]>
-    <script src="http://html5shim.googlecode.com/svn/trunk/html5.js"></script>
-    <![endif]-->
-    {% block content %}
-    <script type="text/javascript">
-        window.user = {{JSON.stringify(user)}};
-        window.renderErrors = {{JSON.stringify(renderErrors)}};
-    </script>
-    {% endblock %}
+  <!--[if lt IE 9]>
+  <script src="http://html5shim.googlecode.com/svn/trunk/html5.js"></script>
+  <![endif]-->
+  {% block content %}
+  <script type="text/javascript">
+    window.user = {{JSON.stringify(user)}};
+    window.renderErrors = {{JSON.stringify(renderErrors)}};
+  </script>
+  {% endblock %}
 </head>