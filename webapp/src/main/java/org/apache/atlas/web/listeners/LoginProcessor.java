/*
 * Licensed to the Apache Software Foundation (ASF) under one or more
 * contributor license agreements.  See the NOTICE file distributed with
 * this work for additional information regarding copyright ownership.
 * The ASF licenses this file to You under the Apache License, Version 2.0
 * (the "License"); you may not use this file except in compliance with
 * the License.  You may obtain a copy of the License at
 *
 *     http://www.apache.org/licenses/LICENSE-2.0
 *
 * Unless required by applicable law or agreed to in writing, software
 * distributed under the License is distributed on an "AS IS" BASIS,
 * WITHOUT WARRANTIES OR CONDITIONS OF ANY KIND, either express or implied.
 * See the License for the specific language governing permissions and
 * limitations under the License.
 */
package org.apache.atlas.web.listeners;

import org.apache.atlas.ApplicationProperties;
import org.apache.atlas.AtlasException;
import org.apache.atlas.security.SecurityProperties;
import org.apache.commons.configuration.ConfigurationException;
import org.apache.hadoop.conf.Configuration;
import org.apache.hadoop.security.SecurityUtil;
import org.apache.hadoop.security.UserGroupInformation;
import org.apache.hadoop.util.Shell;
import org.slf4j.Logger;
import org.slf4j.LoggerFactory;

import java.io.IOException;
import java.net.InetAddress;
import java.net.UnknownHostException;

/**
 * A class capable of performing a simple or kerberos login.
 */
public class LoginProcessor {

    private static final Logger LOG = LoggerFactory.getLogger(LoginProcessor.class);
    public static final String ATLAS_AUTHENTICATION_PREFIX = "atlas.authentication.";
    public static final String AUTHENTICATION_METHOD = ATLAS_AUTHENTICATION_PREFIX + "method";
    public static final String AUTHENTICATION_PRINCIPAL = ATLAS_AUTHENTICATION_PREFIX + "principal";
    public static final String AUTHENTICATION_KEYTAB = ATLAS_AUTHENTICATION_PREFIX + "keytab";

    /**
     * Perform a SIMPLE login based on established OS identity or a kerberos based login using the configured
     * principal and keytab (via atlas-application.properties).
     */
    public void login() {
        // first, let's see if we're running in a hadoop cluster and have the env configured
        boolean isHadoopCluster = isHadoopCluster();
        Configuration hadoopConfig = isHadoopCluster ? getHadoopConfiguration() : new Configuration(false);
<<<<<<< HEAD
        org.apache.commons.configuration.Configuration configuration = null;
        try {
            configuration = getPropertiesConfiguration();
        } catch (ConfigurationException e) {
            LOG.warn("Error reading application configuration", e);
        }
=======
        org.apache.commons.configuration.Configuration configuration = getApplicationConfiguration();
>>>>>>> 6a63f715
        if (!isHadoopCluster) {
            // need to read the configured authentication choice and create the UGI configuration
            setupHadoopConfiguration(hadoopConfig, configuration);
        }
        doServiceLogin(hadoopConfig, configuration);
    }

<<<<<<< HEAD
    protected void doServiceLogin(Configuration hadoopConfig, org.apache.commons.configuration.Configuration configuration) {
=======
    protected void doServiceLogin(Configuration hadoopConfig,
            org.apache.commons.configuration.Configuration configuration) {
>>>>>>> 6a63f715
        UserGroupInformation.setConfiguration(hadoopConfig);
        UserGroupInformation ugi = null;
        UserGroupInformation.AuthenticationMethod authenticationMethod =
                SecurityUtil.getAuthenticationMethod(hadoopConfig);
        try {
            if (authenticationMethod == UserGroupInformation.AuthenticationMethod.SIMPLE) {
                UserGroupInformation.loginUserFromSubject(null);
            } else if (authenticationMethod == UserGroupInformation.AuthenticationMethod.KERBEROS) {
                String bindAddress = getHostname(configuration);
                UserGroupInformation.loginUserFromKeytab(
                        getServerPrincipal(configuration.getString(AUTHENTICATION_PRINCIPAL), bindAddress),
                        configuration.getString(AUTHENTICATION_KEYTAB));
            }
            LOG.info("Logged in user {}", UserGroupInformation.getLoginUser());
        } catch (IOException e) {
            throw new IllegalStateException(String.format("Unable to perform %s login.", authenticationMethod), e);
        }
    }

    private String getHostname(org.apache.commons.configuration.Configuration configuration) {
        String bindAddress = configuration.getString(SecurityProperties.BIND_ADDRESS);
        if (bindAddress == null) {
            LOG.info("No host name configured.  Defaulting to local host name.");
            try {
                bindAddress = InetAddress.getLocalHost().getHostName();
            } catch (UnknownHostException e) {
                throw new IllegalStateException(e);
            }
        }
        return bindAddress;
    }

<<<<<<< HEAD
    protected void setupHadoopConfiguration(Configuration hadoopConfig,
                                            org.apache.commons.configuration.Configuration configuration) {
=======
    protected void setupHadoopConfiguration(Configuration hadoopConfig, org.apache.commons.configuration.Configuration
            configuration) {
>>>>>>> 6a63f715
        String authMethod;
        authMethod = configuration != null ? configuration.getString(AUTHENTICATION_METHOD) : null;
        // getString may return null, and would like to log the nature of the default setting
        if (authMethod == null) {
            LOG.info("No authentication method configured.  Defaulting to simple authentication");
            authMethod = "simple";
        }
        SecurityUtil
                .setAuthenticationMethod(UserGroupInformation.AuthenticationMethod.valueOf(authMethod.toUpperCase()),
                        hadoopConfig);
    }

    /**
     * Return a server (service) principal.  The token "_HOST" in the principal will be replaced with the local host
     * name (e.g. dgi/_HOST will be changed to dgi/localHostName)
     * @param principal the input principal containing an option "_HOST" token
     * @return the service principal.
     * @throws IOException
     */
    private String getServerPrincipal(String principal, String host) throws IOException {
        return SecurityUtil.getServerPrincipal(principal, host);
    }

    /**
     * Returns a Hadoop configuration instance.
     * @return the configuration.
     */
    protected Configuration getHadoopConfiguration() {
        return new Configuration();
    }

    /**
     * Returns the metadata application configuration.
     * @return the metadata configuration.
     * @throws ConfigurationException
     */
<<<<<<< HEAD
    protected org.apache.commons.configuration.Configuration getPropertiesConfiguration() throws ConfigurationException {
=======
    protected org.apache.commons.configuration.Configuration getApplicationConfiguration() {
>>>>>>> 6a63f715
        try {
            return ApplicationProperties.get();
        } catch (AtlasException e) {
            LOG.warn("Error reading application configuration", e);
        }
        return null;
    }

    /**
     * Uses a hadoop shell to discern whether a hadoop cluster is available/configured.
     * @return true if a hadoop cluster is detected.
     */
    protected boolean isHadoopCluster() {
        boolean isHadoopCluster = false;
        try {
            isHadoopCluster = Shell.getHadoopHome() != null;
        } catch (IOException e) {
            // ignore - false is default setting
        }
        return isHadoopCluster;
    }

    public static void reloginExpiringKeytabUser() throws IOException {
        if(!UserGroupInformation.isSecurityEnabled()){
            return;
        }
        try {
            UserGroupInformation ugi = UserGroupInformation.getLoginUser();
            //checkTGT calls ugi.relogin only after checking if it is close to tgt expiry
            //hadoop relogin is actually done only every x minutes (x=10 in hadoop 1.x)
            if (ugi.isFromKeytab()) {
                ugi.checkTGTAndReloginFromKeytab();
            }
        } catch (IOException e) {
            final String msg = "Error doing relogin using keytab " + e.getMessage();
            LOG.error(msg, e);
            throw e;
        }
    }
}<|MERGE_RESOLUTION|>--- conflicted
+++ resolved
@@ -50,16 +50,7 @@
         // first, let's see if we're running in a hadoop cluster and have the env configured
         boolean isHadoopCluster = isHadoopCluster();
         Configuration hadoopConfig = isHadoopCluster ? getHadoopConfiguration() : new Configuration(false);
-<<<<<<< HEAD
-        org.apache.commons.configuration.Configuration configuration = null;
-        try {
-            configuration = getPropertiesConfiguration();
-        } catch (ConfigurationException e) {
-            LOG.warn("Error reading application configuration", e);
-        }
-=======
         org.apache.commons.configuration.Configuration configuration = getApplicationConfiguration();
->>>>>>> 6a63f715
         if (!isHadoopCluster) {
             // need to read the configured authentication choice and create the UGI configuration
             setupHadoopConfiguration(hadoopConfig, configuration);
@@ -67,13 +58,10 @@
         doServiceLogin(hadoopConfig, configuration);
     }
 
-<<<<<<< HEAD
-    protected void doServiceLogin(Configuration hadoopConfig, org.apache.commons.configuration.Configuration configuration) {
-=======
     protected void doServiceLogin(Configuration hadoopConfig,
             org.apache.commons.configuration.Configuration configuration) {
->>>>>>> 6a63f715
         UserGroupInformation.setConfiguration(hadoopConfig);
+
         UserGroupInformation ugi = null;
         UserGroupInformation.AuthenticationMethod authenticationMethod =
                 SecurityUtil.getAuthenticationMethod(hadoopConfig);
@@ -105,13 +93,8 @@
         return bindAddress;
     }
 
-<<<<<<< HEAD
-    protected void setupHadoopConfiguration(Configuration hadoopConfig,
-                                            org.apache.commons.configuration.Configuration configuration) {
-=======
     protected void setupHadoopConfiguration(Configuration hadoopConfig, org.apache.commons.configuration.Configuration
             configuration) {
->>>>>>> 6a63f715
         String authMethod;
         authMethod = configuration != null ? configuration.getString(AUTHENTICATION_METHOD) : null;
         // getString may return null, and would like to log the nature of the default setting
@@ -148,11 +131,7 @@
      * @return the metadata configuration.
      * @throws ConfigurationException
      */
-<<<<<<< HEAD
-    protected org.apache.commons.configuration.Configuration getPropertiesConfiguration() throws ConfigurationException {
-=======
     protected org.apache.commons.configuration.Configuration getApplicationConfiguration() {
->>>>>>> 6a63f715
         try {
             return ApplicationProperties.get();
         } catch (AtlasException e) {
@@ -174,22 +153,4 @@
         }
         return isHadoopCluster;
     }
-
-    public static void reloginExpiringKeytabUser() throws IOException {
-        if(!UserGroupInformation.isSecurityEnabled()){
-            return;
-        }
-        try {
-            UserGroupInformation ugi = UserGroupInformation.getLoginUser();
-            //checkTGT calls ugi.relogin only after checking if it is close to tgt expiry
-            //hadoop relogin is actually done only every x minutes (x=10 in hadoop 1.x)
-            if (ugi.isFromKeytab()) {
-                ugi.checkTGTAndReloginFromKeytab();
-            }
-        } catch (IOException e) {
-            final String msg = "Error doing relogin using keytab " + e.getMessage();
-            LOG.error(msg, e);
-            throw e;
-        }
-    }
 }