--- conflicted
+++ resolved
@@ -33,9 +33,6 @@
 import org.apache.atlas.AtlasClient;
 import org.apache.atlas.AtlasException;
 import org.apache.atlas.RepositoryMetadataModule;
-<<<<<<< HEAD
-import org.apache.atlas.repository.graph.GraphProvider;
-=======
 import org.apache.atlas.notification.NotificationInterface;
 import org.apache.atlas.notification.NotificationModule;
 import org.apache.atlas.notification.entity.NotificationEntityChangeListener;
@@ -43,7 +40,6 @@
 import org.apache.atlas.service.Services;
 import org.apache.atlas.services.MetadataService;
 import org.apache.atlas.typesystem.types.TypeSystem;
->>>>>>> 6a63f715
 import org.apache.atlas.web.filters.AtlasAuthenticationFilter;
 import org.apache.atlas.web.filters.AuditFilter;
 import org.apache.commons.configuration.Configuration;
@@ -79,12 +75,8 @@
             LoginProcessor loginProcessor = new LoginProcessor();
             loginProcessor.login();
 
-<<<<<<< HEAD
-            injector = Guice.createInjector(new RepositoryMetadataModule(), new JerseyServletModule() {
-=======
             injector = Guice.createInjector(new RepositoryMetadataModule(), new NotificationModule(),
                     new JerseyServletModule() {
->>>>>>> 6a63f715
                         @Override
                         protected void configureServlets() {
                             filter("/*").through(AuditFilter.class);
@@ -126,8 +118,6 @@
         super.contextInitialized(servletContextEvent);
 
         installLogBridge();
-<<<<<<< HEAD
-=======
 
         initMetadataService();
         startServices();
@@ -137,7 +127,6 @@
         LOG.info("Starting services");
         Services services = injector.getInstance(Services.class);
         services.start();
->>>>>>> 6a63f715
     }
 
     /**
@@ -160,9 +149,6 @@
             Provider<GraphProvider<TitanGraph>> graphProvider = injector.getProvider(Key.get(graphProviderType));
             final Graph graph = graphProvider.get().get();
             graph.shutdown();
-<<<<<<< HEAD
-        }
-=======
 
             //stop services
             stopServices();
@@ -186,6 +172,5 @@
             new NotificationEntityChangeListener(notificationInterface, TypeSystem.getInstance());
 
         metadataService.registerListener(listener);
->>>>>>> 6a63f715
     }
 }